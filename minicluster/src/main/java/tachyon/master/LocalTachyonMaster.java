/*
 * Licensed to the University of California, Berkeley under one or more contributor license
 * agreements. See the NOTICE file distributed with this work for additional information regarding
 * copyright ownership. The ASF licenses this file to You under the Apache License, Version 2.0 (the
 * "License"); you may not use this file except in compliance with the License. You may obtain a
 * copy of the License at
 *
 * http://www.apache.org/licenses/LICENSE-2.0
 *
 * Unless required by applicable law or agreed to in writing, software distributed under the License
 * is distributed on an "AS IS" BASIS, WITHOUT WARRANTIES OR CONDITIONS OF ANY KIND, either express
 * or implied. See the License for the specific language governing permissions and limitations under
 * the License.
 */

package tachyon.master;

import java.io.File;
import java.io.IOException;
import java.net.InetSocketAddress;

import com.google.common.base.Preconditions;
import com.google.common.base.Supplier;

import tachyon.Constants;
import tachyon.client.ClientContext;
import tachyon.client.file.TachyonFileSystem;
import tachyon.conf.TachyonConf;
import tachyon.util.UnderFileSystemUtils;
import tachyon.util.network.NetworkAddressUtils;
import tachyon.util.network.NetworkAddressUtils.ServiceType;

/**
 * Constructs an isolated master. Primary users of this class are the
 * {@link tachyon.master.LocalTachyonCluster} and
 * {@link tachyon.master.LocalTachyonClusterMultiMaster}.
 *
 * Isolated is defined as having its own root directory, and port.
 */
public final class LocalTachyonMaster {
  // TODO(hy): Should this be moved to TachyonURI? Prob after UFS supports it.
  private final String mTachyonHome;
  private final String mHostname;

  private final String mJournalFolder;

  private final TachyonMaster mTachyonMaster;
  private final Thread mMasterThread;

  private final Supplier<String> mClientSupplier = new Supplier<String>() {
    @Override
    public String get() {
      return getUri();
    }
  };
  private final ClientPool mClientPool = new ClientPool(mClientSupplier);

  private LocalTachyonMaster(final String tachyonHome)
      throws IOException {
    mTachyonHome = tachyonHome;

    TachyonConf tachyonConf = MasterContext.getConf();
    mHostname = NetworkAddressUtils.getConnectHost(ServiceType.MASTER_RPC, tachyonConf);

<<<<<<< HEAD
    mJournalFolder = tachyonConf.get(Constants.MASTER_JOURNAL_FOLDER);
=======
    // To start the UFS for hdfs integration tests. It starts miniDFSCluster (see also
    // {@link tachyon.LocalMiniDFScluster} and sets up the folder like "hdfs://xxx:xxx/tachyon*".
    mUfsCluster = UnderFileSystemCluster.get(mTachyonHome, tachyonConf);

    // To setup the journalFolder under either local file system or distributed ufs like
    // miniDFSCluster
    synchronized (sRandomGenerator) {
      mJournalFolder =
          mUfsCluster.getUnderFilesystemAddress() + "/journal" + sRandomGenerator.nextLong();
    }

    UnderFileSystemUtils.mkdirIfNotExists(mJournalFolder, tachyonConf);
    String[] masterServiceNames = new String[] {
        Constants.BLOCK_MASTER_NAME,
        Constants.FILE_SYSTEM_MASTER_NAME,
        Constants.RAW_TABLE_MASTER_NAME,
        Constants.LINEAGE_MASTER_NAME,
    };
    for (String masterServiceName : masterServiceNames) {
      UnderFileSystemUtils.mkdirIfNotExists(PathUtils.concatPath(mJournalFolder, masterServiceName),
          tachyonConf);
    }
    UnderFileSystemUtils.touch(mJournalFolder + "/_format_" + System.currentTimeMillis(),
        tachyonConf);

    tachyonConf.set(Constants.MASTER_JOURNAL_FOLDER, mJournalFolder);
>>>>>>> 8cbf531c

    mTachyonMaster = TachyonMaster.Factory.createMaster();

    // Reset the master port
    tachyonConf.set(Constants.MASTER_PORT, Integer.toString(getRPCLocalPort()));

    Runnable runMaster = new Runnable() {
      @Override
      public void run() {
        try {
          mTachyonMaster.start();
        } catch (Exception e) {
          throw new RuntimeException(e + " \n Start Master Error \n" + e.getMessage(), e);
        }
      }
    };

    mMasterThread = new Thread(runMaster);
  }

  /**
   * Creates a new local tachyon master with a isolated home and port.
   *
   * @throws IOException when unable to do file operation or listen on port
   * @return an instance of Tachyon master
   */
  public static LocalTachyonMaster create() throws IOException {
    final String tachyonHome = uniquePath();
    TachyonConf tachyonConf = MasterContext.getConf();
    UnderFileSystemUtils.deleteDir(tachyonHome, tachyonConf);
    UnderFileSystemUtils.mkdirIfNotExists(tachyonHome, tachyonConf);

    // Update Tachyon home in the passed TachyonConf instance.
    tachyonConf.set(Constants.TACHYON_HOME, tachyonHome);

    return new LocalTachyonMaster(tachyonHome);
  }

  /**
   * Creates a new local tachyon master with a isolated port.
   *
   * @param tachyonHome Tachyon home directory, if the directory already exists, this method will
   *                    reuse any directory/file if possible, no deletion will be made
   * @return an instance of Tachyon master
   * @throws IOException when unable to do file operation or listen on port
   */
  public static LocalTachyonMaster create(final String tachyonHome) throws IOException {
    TachyonConf tachyonConf = MasterContext.getConf();
    UnderFileSystemUtils.mkdirIfNotExists(tachyonHome, tachyonConf);

    return new LocalTachyonMaster(Preconditions.checkNotNull(tachyonHome));
  }

  public void start() {
    mMasterThread.start();
  }

  public boolean isServing() {
    return mTachyonMaster.isServing();
  }

  /**
   * Stops the master and cleans up client connections.
   *
   * @throws Exception when the operation fails
   */
  public void stop() throws Exception {
    clearClients();

    mTachyonMaster.stop();

    System.clearProperty("tachyon.web.resources");
    System.clearProperty("tachyon.master.min.worker.threads");

  }

  public void clearClients() throws IOException {
    mClientPool.close();
  }

  /**
   * @return the externally resolvable address of the master (used by unit test only)
   */
  public InetSocketAddress getAddress() {
    return mTachyonMaster.getMasterAddress();
  }

  /**
   * @return the internal {@link TachyonMaster}
   */
  public TachyonMaster getInternalMaster() {
    return mTachyonMaster;
  }

  /**
   * Get the actual bind hostname on RPC service (used by unit test only).
   *
   * @return the RPC bind hostname
   */
  public String getRPCBindHost() {
    return mTachyonMaster.getRPCBindHost();
  }

  /**
   * Get the actual port that the RPC service is listening on (used by unit test only)
   *
   * @return the RPC local port
   */
  public int getRPCLocalPort() {
    return mTachyonMaster.getRPCLocalPort();
  }

  /**
   * Get the actual bind hostname on web service (used by unit test only).
   *
   * @return the Web bind hostname
   */
  public String getWebBindHost() {
    return mTachyonMaster.getWebBindHost();
  }

  /**
   * Get the actual port that the web service is listening on (used by unit test only)
   *
   * @return the Web local port
   */
  public int getWebLocalPort() {
    return mTachyonMaster.getWebLocalPort();
  }

  public String getUri() {
    return Constants.HEADER + mHostname + ":" + getRPCLocalPort();
  }

  public TachyonFileSystem getClient() throws IOException {
    return mClientPool.getClient(ClientContext.getConf());
  }

  private static String uniquePath() throws IOException {
    return File.createTempFile("Tachyon", "").getAbsoluteFile() + "U" + System.nanoTime();
  }

  public String getJournalFolder() {
    return mJournalFolder;
  }
}<|MERGE_RESOLUTION|>--- conflicted
+++ resolved
@@ -62,36 +62,7 @@
     TachyonConf tachyonConf = MasterContext.getConf();
     mHostname = NetworkAddressUtils.getConnectHost(ServiceType.MASTER_RPC, tachyonConf);
 
-<<<<<<< HEAD
     mJournalFolder = tachyonConf.get(Constants.MASTER_JOURNAL_FOLDER);
-=======
-    // To start the UFS for hdfs integration tests. It starts miniDFSCluster (see also
-    // {@link tachyon.LocalMiniDFScluster} and sets up the folder like "hdfs://xxx:xxx/tachyon*".
-    mUfsCluster = UnderFileSystemCluster.get(mTachyonHome, tachyonConf);
-
-    // To setup the journalFolder under either local file system or distributed ufs like
-    // miniDFSCluster
-    synchronized (sRandomGenerator) {
-      mJournalFolder =
-          mUfsCluster.getUnderFilesystemAddress() + "/journal" + sRandomGenerator.nextLong();
-    }
-
-    UnderFileSystemUtils.mkdirIfNotExists(mJournalFolder, tachyonConf);
-    String[] masterServiceNames = new String[] {
-        Constants.BLOCK_MASTER_NAME,
-        Constants.FILE_SYSTEM_MASTER_NAME,
-        Constants.RAW_TABLE_MASTER_NAME,
-        Constants.LINEAGE_MASTER_NAME,
-    };
-    for (String masterServiceName : masterServiceNames) {
-      UnderFileSystemUtils.mkdirIfNotExists(PathUtils.concatPath(mJournalFolder, masterServiceName),
-          tachyonConf);
-    }
-    UnderFileSystemUtils.touch(mJournalFolder + "/_format_" + System.currentTimeMillis(),
-        tachyonConf);
-
-    tachyonConf.set(Constants.MASTER_JOURNAL_FOLDER, mJournalFolder);
->>>>>>> 8cbf531c
 
     mTachyonMaster = TachyonMaster.Factory.createMaster();
 
