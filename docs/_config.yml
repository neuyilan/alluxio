markdown: kramdown
kramdown:
  input: GFM
  hard_wrap: false
  syntax_highlighter: rouge

# These allow the documentation to be updated with new releases of Alluxio.
<<<<<<< HEAD
ALLUXIO_RELEASED_VERSION: 1.3.0
# For example, "master" for the master branch, and 1.1 for 1.1.x releases and release candidates.
ALLUXIO_MASTER_VERSION_SHORT: master
# We must inline the version string (e.g., "1.4.0-SNAPSHOT") rather than using the macro defined above.
# Otherwise the macro name remains in the output.
ALLUXIO_CLIENT_JAR_PATH: /<PATH_TO_ALLUXIO>/core/client/target/alluxio-core-client-1.4.0-SNAPSHOT-jar-with-dependencies.jar
=======
ALLUXIO_RELEASED_VERSION: 1.4.0
# For example, "master" for the master branch, and 1.1 for 1.1.x releases and release candidates.
ALLUXIO_MASTER_VERSION_SHORT: 1.4.0
# We must inline the version string (e.g., "1.4.0-SNAPSHOT") rather than using the macro defined above.
# Otherwise the macro name remains in the output.
ALLUXIO_CLIENT_JAR_PATH: /<PATH_TO_ALLUXIO>/core/client/target/alluxio-core-client-1.4.0-jar-with-dependencies.jar
>>>>>>> 74e70b64

# These attach the pages of different languages with different 'lang' attributes
defaults:
  -
    scope:
      path: en
    values:
      lang: en
      languageName: English
      languagePriority: 0
  -
    scope:
      path: cn
    values:
      lang: cn
      languageName: 中文
      languagePriority: 1
  -
    scope:
      path: pt
    values:
      lang: pt
      languageName: Português
      languagePriority: 2

# Each language has a particular version of category names
# When supporting a new language version, do not change the 'group' attribute in .md page files
# Instead, just add the group name of that language below
categoryInfo:
  User Guide:
    en: User Guides
    cn: 用户指南
    pt: Guias do Usuário
  Deploying Alluxio:
    en: Deploying Alluxio
    cn: 部署Alluxio
    pt: Deploying Alluxio
  Features:
    en: Features
    cn: 特性
    pt: Features
  Frameworks:
    en: Frameworks
    cn: 计算框架
    pt: Frameworks
  Under Store:
    en: Under Stores
    cn: 底层存储系统
    pt: Under Stores
  Resources:
    en: Resources
    cn: 开发者资源
    pt: Recursos<|MERGE_RESOLUTION|>--- conflicted
+++ resolved
@@ -5,21 +5,12 @@
   syntax_highlighter: rouge
 
 # These allow the documentation to be updated with new releases of Alluxio.
-<<<<<<< HEAD
-ALLUXIO_RELEASED_VERSION: 1.3.0
+ALLUXIO_RELEASED_VERSION: 1.4.0
 # For example, "master" for the master branch, and 1.1 for 1.1.x releases and release candidates.
 ALLUXIO_MASTER_VERSION_SHORT: master
 # We must inline the version string (e.g., "1.4.0-SNAPSHOT") rather than using the macro defined above.
 # Otherwise the macro name remains in the output.
-ALLUXIO_CLIENT_JAR_PATH: /<PATH_TO_ALLUXIO>/core/client/target/alluxio-core-client-1.4.0-SNAPSHOT-jar-with-dependencies.jar
-=======
-ALLUXIO_RELEASED_VERSION: 1.4.0
-# For example, "master" for the master branch, and 1.1 for 1.1.x releases and release candidates.
-ALLUXIO_MASTER_VERSION_SHORT: 1.4.0
-# We must inline the version string (e.g., "1.4.0-SNAPSHOT") rather than using the macro defined above.
-# Otherwise the macro name remains in the output.
-ALLUXIO_CLIENT_JAR_PATH: /<PATH_TO_ALLUXIO>/core/client/target/alluxio-core-client-1.4.0-jar-with-dependencies.jar
->>>>>>> 74e70b64
+ALLUXIO_CLIENT_JAR_PATH: /<PATH_TO_ALLUXIO>/core/client/target/alluxio-core-client-1.5.0-SNAPSHOT-jar-with-dependencies.jar
 
 # These attach the pages of different languages with different 'lang' attributes
 defaults:
