--- conflicted
+++ resolved
@@ -56,22 +56,12 @@
 Alluxio is used inside company network and Swift is located on the same network it is adviced to set
 value of `<swift-use-public>`  to `false`.
 
-
-<<<<<<< HEAD
 ## Options for Swift Object Storage
 
 Using the Swift module makes Ceph Object Storage, using RadosGW, and IBM SoftLayer Object Storage as under storage
 options for Alluxio.
  
-# Running Alluxio Locally with Swift
-=======
-### Accessing IBM SoftLayer object store
-
-Using the Swift module also makes the IBM SoftLayer object store an option as an under storage
-system for Alluxio.  SoftLayer requires `<swift-auth-model>` to be configured as `swiftauth`
-
 ## Running Alluxio Locally with Swift
->>>>>>> 477acd85
 
 After everything is configured, you can start up Alluxio locally to see that everything works.
 
@@ -93,11 +83,7 @@
 
 {% include Common-Commands/stop-alluxio.md %}
 
-<<<<<<< HEAD
 # Running functional tests
-=======
-## Running functional test with IBM SoftLayer
->>>>>>> 477acd85
 
 Configure your Swift account credetntials under `swiftTest` in `tests/pom.xml`, where `authMethodKey` should be
 `keystone` or `tempauth` or `swiftauth`. To run functional tests execute
