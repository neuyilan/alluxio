---
layout: global
title: Logging Conventions And Tips
nickname: Logging Conventions And Tips
group: Resources
---

* Table of Contents
{:toc}

This page summarizes Alluxio's logging conventions and includes tips for modifying Alluxio's log4j
properties file to best suit deployment needs.

## Logging Conventions

Alluxio utilizes log levels in the following ways:

Error Level Logging

* Error level logs indicate system level problems which cannot be recovered from.
* Error level logs are always accompanied by a stack trace.

Warn Level Logging

* Warn level logs indicate a logical mismatch between user intended behavior and Alluxio behavior.
* Warn level logs are accompanied by an exception message.
* The associated stack trace may be found in debug level logs.

Info Level Logging

* Info level logs record important system state changes.
* Exception messages and stack traces are never associated with info level logs.

Debug Level Logging

* Debug level logs include detailed information for various aspects of the Alluxio system.
* Control flow logging (Alluxio system enter and exit calls) is done in debug level logs.

Trace Level Logging

* Trace level logs are not used in Alluxio.

## Logging Configuration

Alluxio's logging behavior can be fully configured through the `log4j.properties` file found in the
`conf` folder.

By default, Alluxio logs to files in the `logs` directory which can be modified by setting the
`alluxio.logs.dir` system property. Each Alluxio process (Master, Worker, Clients, FUSE, Proxy)
logs to a different file.

### Remote Logging

By default, Alluxio processes log to local files. In certain environments, it is more reliable to
log to a central machine. Alluxio supports using Log4J's
[SocketAppender](https://logging.apache.org/log4j/1.2/apidocs/org/apache/log4j/net/SocketAppender.html)
to achieve this.

To set up remote logging, first determine the host which you plan to aggregate the logs at. On that
host, download the [Log4J jar](https://mvnrepository.com/artifact/log4j/log4j/1.2.17) which contains
a server implementation.

The server requires a `log4j.properties` file, use the file provided in Alluxio's `conf` folder. In
the file, replace all instances of `{alluxio.*}` variables with complete values, for example,
instead of `{alluxio.logs.dir}`, use `/opt/alluxio/logs`.

Then start the server with the following command

```bash
java -cp <PATH_TO_LOG4J_JAR> org.apache.log4j.net.SimpleSocketServer <PORT> <PATH_TO_LOG4J_PROPERTIES>
```

The server is now ready to log any incoming SocketAppender traffic. You can validate this by looking
in the logs directory, the first two lines in the log files should indicate the server was started
successfully.

Since this will be a long running process, it is worth considering using a separate service to
ensure the server is up. If the server is unavailable, Alluxio processes will not be affected but
logs will be lost.

On the Alluxio process side, update `conf/log4j.properties`, for example for `MASTER_LOGGER` replace
the existing properties with:

```
log4j.appender.MASTER_LOGGER=org.apache.log4j.net.SocketAppender
log4j.appender.MASTER_LOGGER.Port=<PORT>
log4j.appender.MASTER_LOGGER.RemoteHost=<HOSTNAME_OF_LOG_SERVER>
log4j.appender.MASTER_LOGGER.ReconnectionDelay=<MILLIS_TO_WAIT_BEFORE_RECONNECTION_ATTEMPT>
log4j.appender.MASTER_LOGGER.layout=org.apache.log4j.PatternLayout
log4j.appender.MASTER_LOGGER.layout.ConversionPattern=%d{ISO8601} %-5p %c{1} - %m%n
```

Then restart your Alluxio processes to pick up the latest logging configurations. Logs should now be
redirected to the remote server instead of being logged to a local file.

Note that logging to a remote server results in logs being aggregated instead of at a per machine
level.

It is often beneficial to log to both the local and remote machines. You can achieve this by
associating multiple appenders to your logger, taking the master log as an example:

```
log4j.rootLogger=INFO, ${alluxio.logger.type}_FILE, ${alluxio.logger.type}_SOCKET

log4j.appender.MASTER_LOGGER_FILE=org.apache.log4j.RollingFileAppender
log4j.appender.MASTER_LOGGER_FILE.File=${alluxio.logs.dir}/master_file.log
log4j.appender.MASTER_LOGGER_FILE.MaxFileSize=10MB
log4j.appender.MASTER_LOGGER_FILE.MaxBackupIndex=100
log4j.appender.MASTER_LOGGER_FILE.layout=org.apache.log4j.PatternLayout
log4j.appender.MASTER_LOGGER_FILE.layout.ConversionPattern=%d{ISO8601} %-5p %c{1} - %m%n

log4j.appender.MASTER_LOGGER_SOCKET=org.apache.log4j.net.SocketAppender
log4j.appender.MASTER_LOGGER_SOCKET.Port=<PORT>
log4j.appender.MASTER_LOGGER_SOCKET.RemoteHost=<HOSTNAME_OF_LOG_SERVER>
log4j.appender.MASTER_LOGGER_SOCKET.ReconnectionDelay=<MILLIS_TO_WAIT_BEFORE_RECONNECTION_ATTEMPT>
log4j.appender.MASTER_LOGGER_SOCKET.layout=org.apache.log4j.PatternLayout
log4j.appender.MASTER_LOGGER_SOCKET.layout.ConversionPattern=%d{ISO8601} %-5p %c{1} - %m%n
```

This is an example of using remote logging with Alluxio, users are encouraged to explore the various
appenders and configuration options provided by Log4J or 3rd parties to create a logging solution
best suited for their use case.

### Dynamically change the log level when Alluxio server is running

Alluxio shell comes with a `logLevel` command that allows you to get or change the log level of a particular class on specific
instances.

The synax is `alluxio logLevel --logName=NAME [--target=<master|worker|host:port>] [--level=LEVEL]`, where the `logName`
indicates the logger's name, and `target` lists the Alluxio masters or workers to set. If parameter `level` is provided the command
changes the logger level, otherwise it gets and displays the current logger level.

For example, this command sets the class `alluxio.heartbeat.HeartbeatContext`'s logger level to DEBUG on master as well as a worker at `192.168.100.100:30000`.

```bash
alluxio logLevel --logName=alluxio.heartbeat.HeartbeatContext --target=master,192.168.100.100:30000 --level=DEBUG
```

And the following command gets all workers' log level on class `alluxio.heartbeat.HeartbeatContext`
```bash
alluxio logLevel --logName=alluxio.heartbeat.HeartbeatContext --target=workers
<<<<<<< HEAD
```

### Client-side Logging Configuration

Often it's useful to change the logLevel of the Alluxio client running in the compute framework (e.g. Spark, Presto) process, and save it to a file for debugging. To achieve this, you can pass the following Java options to the compute 
framework process.

For example, the options `-Dalluxio.logs.dir=/var/alluxio/ -Dalluxio.logger.type=USER_LOGGER -Dlog4j.configuration=/tmp/
alluxio/conf/log4j.properties` will instruct Alluxio client to use the log4j configuration in the Alluxio's conf path and 
output the log to a file `user_USER_NAME.log` at the path `/var/alluxio/`, where `USER_NAME` is the user that starts the client program. If the client is not on the same machine where Alluxio is installed, you can make a copy of the file in `conf/log4j.properties` to the client machine, and pass its path to the option `log4j.configuration`. If you do not want to override the application's `log4j.properties` path, alternatively you can append the followings to its `log4j.properties` file:

```
# Appender for Alluxio User
log4j.rootLogger=INFO, ${alluxio.logger.type}
log4j.appender.USER_LOGGER=org.apache.log4j.RollingFileAppender
log4j.appender.USER_LOGGER.File=${alluxio.logs.dir}/user_${user.name}.log
log4j.appender.USER_LOGGER.MaxFileSize=10MB
log4j.appender.USER_LOGGER.MaxBackupIndex=10
log4j.appender.USER_LOGGER.layout=org.apache.log4j.PatternLayout
log4j.appender.USER_LOGGER.layout.ConversionPattern=%d{ISO8601} %-5p %c{1} - %m%n
=======
>>>>>>> 936dda19
```<|MERGE_RESOLUTION|>--- conflicted
+++ resolved
@@ -139,16 +139,15 @@
 And the following command gets all workers' log level on class `alluxio.heartbeat.HeartbeatContext`
 ```bash
 alluxio logLevel --logName=alluxio.heartbeat.HeartbeatContext --target=workers
-<<<<<<< HEAD
 ```
 
 ### Client-side Logging Configuration
 
-Often it's useful to change the logLevel of the Alluxio client running in the compute framework (e.g. Spark, Presto) process, and save it to a file for debugging. To achieve this, you can pass the following Java options to the compute 
+Often it's useful to change the logLevel of the Alluxio client running in the compute framework (e.g. Spark, Presto) process, and save it to a file for debugging. To achieve this, you can pass the following Java options to the compute
 framework process.
 
 For example, the options `-Dalluxio.logs.dir=/var/alluxio/ -Dalluxio.logger.type=USER_LOGGER -Dlog4j.configuration=/tmp/
-alluxio/conf/log4j.properties` will instruct Alluxio client to use the log4j configuration in the Alluxio's conf path and 
+alluxio/conf/log4j.properties` will instruct Alluxio client to use the log4j configuration in the Alluxio's conf path and
 output the log to a file `user_USER_NAME.log` at the path `/var/alluxio/`, where `USER_NAME` is the user that starts the client program. If the client is not on the same machine where Alluxio is installed, you can make a copy of the file in `conf/log4j.properties` to the client machine, and pass its path to the option `log4j.configuration`. If you do not want to override the application's `log4j.properties` path, alternatively you can append the followings to its `log4j.properties` file:
 
 ```
@@ -160,6 +159,4 @@
 log4j.appender.USER_LOGGER.MaxBackupIndex=10
 log4j.appender.USER_LOGGER.layout=org.apache.log4j.PatternLayout
 log4j.appender.USER_LOGGER.layout.ConversionPattern=%d{ISO8601} %-5p %c{1} - %m%n
-=======
->>>>>>> 936dda19
 ```