--- conflicted
+++ resolved
@@ -67,13 +67,8 @@
   public final void before() throws Exception {
     Configuration.set(PropertyKey.UNDERFS_LISTING_LENGTH, 50);
     Configuration.set(PropertyKey.USER_BLOCK_SIZE_BYTES_DEFAULT, "512B");
-<<<<<<< HEAD
-    mUnderfsAddress = Configuration.get(PropertyKey.UNDERFS_ADDRESS);
+    mUnderfsAddress = Configuration.get(PropertyKey.MASTER_MOUNT_TABLE_ROOT_UFS);
     mUfs = (UnderFileSystemWithLogging) UnderFileSystem.Factory.createForRoot();
-=======
-    mUnderfsAddress = Configuration.get(PropertyKey.MASTER_MOUNT_TABLE_ROOT_UFS);
-    mUfs = (UnderFileSystemWithLogging) UnderFileSystem.Factory.getForRoot();
->>>>>>> 7cc7a1a2
   }
 
   @After
