/*
 * Licensed to the University of California, Berkeley under one or more contributor license
 * agreements. See the NOTICE file distributed with this work for additional information regarding
 * copyright ownership. The ASF licenses this file to You under the Apache License, Version 2.0 (the
 * "License"); you may not use this file except in compliance with the License. You may obtain a
 * copy of the License at
 *
 * http://www.apache.org/licenses/LICENSE-2.0
 *
 * Unless required by applicable law or agreed to in writing, software distributed under the License
 * is distributed on an "AS IS" BASIS, WITHOUT WARRANTIES OR CONDITIONS OF ANY KIND, either express
 * or implied. See the License for the specific language governing permissions and limitations under
 * the License.
 */

package tachyon.security;

import java.io.IOException;
import java.lang.reflect.Field;

import javax.security.sasl.AuthenticationException;

import org.junit.After;
import org.junit.Assert;
import org.junit.Before;
import org.junit.Rule;
import org.junit.Test;
import org.junit.rules.ExpectedException;

import tachyon.Constants;
import tachyon.client.FileSystemMasterClient;
import tachyon.master.LocalTachyonCluster;
import tachyon.master.MasterContext;
import tachyon.security.authentication.AuthType;
import tachyon.security.authentication.AuthenticationProvider;
import tachyon.worker.WorkerContext;

/**
 * Though its name indicates that it provides the tests for Tachyon authentication. This class is
 * likely to test four authentication modes: NOSASL, SIMPLE, CUSTOM, KERBEROS.
 *
 * TODO: add tests for {@link tachyon.master.LocalTachyonClusterMultiMaster} in fault tolerant mode
 *
 * TODO: the way to set and isolate MasterContext/WorkerContext across testcases is hacky. A better
 * solution is needed.
 */
public class MasterClientAuthenticationIntegrationTest {
  private LocalTachyonCluster mLocalTachyonCluster = null;

  @Rule
  public ExpectedException mThrown = ExpectedException.none();

  @Before
  public void before() throws Exception {
    mLocalTachyonCluster = new LocalTachyonCluster(1000, 1000, Constants.GB);
    clearLoginUser();
  }

  @After
  public void after() throws Exception {
    // stop cluster
    mLocalTachyonCluster.stop();

    System.clearProperty(Constants.SECURITY_LOGIN_USERNAME);
    MasterContext.resetConf();
    WorkerContext.resetConf();
  }

  @Test
  public void noAuthenticationOpenCloseTest() throws Exception {
    // no authentication type configure
    MasterContext.getConf().set(Constants.SECURITY_AUTHENTICATION_TYPE,
        AuthType.NOSASL.getAuthName());
    WorkerContext.getConf().set(Constants.SECURITY_AUTHENTICATION_TYPE,
        AuthType.NOSASL.getAuthName());
    // start cluster
    mLocalTachyonCluster.start();

    authenticationOperationTest("/file-nosasl");

    // stop cluster
    mLocalTachyonCluster.stop();
  }

  @Test
  public void simpleAuthenticationOpenCloseTest() throws Exception {
    // simple authentication type configure
    MasterContext.getConf().set(Constants.SECURITY_AUTHENTICATION_TYPE,
        AuthType.SIMPLE.getAuthName());
    WorkerContext.getConf().set(Constants.SECURITY_AUTHENTICATION_TYPE,
        AuthType.SIMPLE.getAuthName());

    // start cluster
    mLocalTachyonCluster.start();

    authenticationOperationTest("/file-simple");

    // stop cluster
    mLocalTachyonCluster.stop();
  }

  @Test
  public void customAuthenticationOpenCloseTest() throws Exception {
    // custom authentication type configure
    MasterContext.getConf().set(Constants.SECURITY_AUTHENTICATION_TYPE,
        AuthType.CUSTOM.getAuthName());
    WorkerContext.getConf().set(Constants.SECURITY_AUTHENTICATION_TYPE,
        AuthType.CUSTOM.getAuthName());
    // custom authenticationProvider configure
    MasterContext.getConf().set(Constants.SECURITY_AUTHENTICATION_CUSTOM_PROVIDER,
        NameMatchAuthenticationProvider.class.getName());
    WorkerContext.getConf().set(Constants.SECURITY_AUTHENTICATION_CUSTOM_PROVIDER,
        NameMatchAuthenticationProvider.class.getName());

    /**
     * Using tachyon as loginUser for unit testing, only tachyon user is allowed to connect to
     * Tachyon Master.
     */
    System.setProperty(Constants.SECURITY_LOGIN_USERNAME, "tachyon");

    // start cluster
    mLocalTachyonCluster.start();

    authenticationOperationTest("/file-custom");

    // stop cluster
    mLocalTachyonCluster.stop();
  }

  @Test
  public void customAuthenticationDenyConnectTest() throws Exception {
    // custom authentication type configure
    MasterContext.getConf().set(Constants.SECURITY_AUTHENTICATION_TYPE,
        AuthType.CUSTOM.getAuthName());
    WorkerContext.getConf().set(Constants.SECURITY_AUTHENTICATION_TYPE,
        AuthType.CUSTOM.getAuthName());
    // custom authenticationProvider configure
    MasterContext.getConf().set(Constants.SECURITY_AUTHENTICATION_CUSTOM_PROVIDER,
        NameMatchAuthenticationProvider.class.getName());
    WorkerContext.getConf().set(Constants.SECURITY_AUTHENTICATION_CUSTOM_PROVIDER,
        NameMatchAuthenticationProvider.class.getName());

    /**
     * Using tachyon as loginUser for unit testing, only tachyon user is allowed to connect to
     * Tachyon Master.
     */
    System.setProperty(Constants.SECURITY_LOGIN_USERNAME, "tachyon");
    // start cluster
    mLocalTachyonCluster.start();

    // Using no-tachyon as loginUser to connect to Master, the IOException will be thrown
    clearLoginUser();
    mThrown.expect(IOException.class);
    System.setProperty(Constants.SECURITY_LOGIN_USERNAME, "no-tachyon");
<<<<<<< HEAD
    FileSystemMasterClient masterClient = new FileSystemMasterClient(
        mLocalTachyonCluster.getMaster().getAddress(), mLocalTachyonCluster.getMasterTachyonConf());
    Assert.assertFalse(masterClient.isConnected());
    masterClient.connect();
=======
    FileSystemMasterClient masterClient =
        new FileSystemMasterClient(mLocalTachyonCluster.getMaster().getAddress(), mExecutorService,
            mLocalTachyonCluster.getMasterTachyonConf());
    try {
      Assert.assertFalse(masterClient.isConnected());
      masterClient.connect();
    } finally {
      masterClient.close();
    }
>>>>>>> 79b3fbef
  }

  /**
   * Test Tachyon client connects or disconnects to the Master. When the client connects
   * successfully to the Master, it can successfully create file or not.
   *
   * @param filename
   * @throws Exception
   */
  private void authenticationOperationTest(String filename) throws Exception {
    FileSystemMasterClient masterClient = new FileSystemMasterClient(
        mLocalTachyonCluster.getMaster().getAddress(), mLocalTachyonCluster.getMasterTachyonConf());
    Assert.assertFalse(masterClient.isConnected());
    masterClient.connect();
    Assert.assertTrue(masterClient.isConnected());
    masterClient.create(filename, Constants.DEFAULT_BLOCK_SIZE_BYTE, true, Constants.NO_TTL);
    Assert.assertNotNull(masterClient.getFileId(filename));
    masterClient.disconnect();
    masterClient.close();
  }

  private void clearLoginUser() throws Exception {
    // User reflection to reset the private static member sLoginUser in LoginUser.
    Field field = LoginUser.class.getDeclaredField("sLoginUser");
    field.setAccessible(true);
    field.set(null, null);
  }

  public static class NameMatchAuthenticationProvider implements AuthenticationProvider {
    @Override
    public void authenticate(String user, String password) throws AuthenticationException {
      if (!user.equals("tachyon")) {
        throw new AuthenticationException("Only allow the user tachyon to connect");
      }
    }
  }
}<|MERGE_RESOLUTION|>--- conflicted
+++ resolved
@@ -152,22 +152,14 @@
     clearLoginUser();
     mThrown.expect(IOException.class);
     System.setProperty(Constants.SECURITY_LOGIN_USERNAME, "no-tachyon");
-<<<<<<< HEAD
     FileSystemMasterClient masterClient = new FileSystemMasterClient(
-        mLocalTachyonCluster.getMaster().getAddress(), mLocalTachyonCluster.getMasterTachyonConf());
-    Assert.assertFalse(masterClient.isConnected());
-    masterClient.connect();
-=======
-    FileSystemMasterClient masterClient =
-        new FileSystemMasterClient(mLocalTachyonCluster.getMaster().getAddress(), mExecutorService,
-            mLocalTachyonCluster.getMasterTachyonConf());
+            mLocalTachyonCluster.getMaster().getAddress(), mLocalTachyonCluster.getMasterTachyonConf());
     try {
       Assert.assertFalse(masterClient.isConnected());
       masterClient.connect();
     } finally {
       masterClient.close();
     }
->>>>>>> 79b3fbef
   }
 
   /**
