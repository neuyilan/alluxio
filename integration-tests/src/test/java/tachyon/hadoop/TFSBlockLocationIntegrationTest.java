/*
 * Licensed to the University of California, Berkeley under one or more contributor license
 * agreements. See the NOTICE file distributed with this work for additional information regarding
 * copyright ownership. The ASF licenses this file to You under the Apache License, Version 2.0 (the
 * "License"); you may not use this file except in compliance with the License. You may obtain a
 * copy of the License at
 *
 * http://www.apache.org/licenses/LICENSE-2.0
 *
 * Unless required by applicable law or agreed to in writing, software distributed under the License
 * is distributed on an "AS IS" BASIS, WITHOUT WARRANTIES OR CONDITIONS OF ANY KIND, either express
 * or implied. See the License for the specific language governing permissions and limitations under
 * the License.
 */

package tachyon.hadoop;

import java.net.URI;

import org.apache.hadoop.conf.Configuration;
import org.apache.hadoop.fs.FileStatus;
import org.apache.hadoop.fs.FileSystem;
import org.apache.hadoop.fs.Path;
import org.junit.AfterClass;
import org.junit.Assert;
import org.junit.BeforeClass;
import org.junit.Test;

import tachyon.Constants;
import tachyon.client.TachyonStorageType;
import tachyon.client.TachyonFSTestUtils;
import tachyon.client.UnderStorageType;
import tachyon.client.file.TachyonFileSystem;
import tachyon.master.LocalTachyonCluster;
import tachyon.util.io.PathUtils;

/**
 * Integration tests for TFS getFileBlockLocations.
 */
public class TFSBlockLocationIntegrationTest {

  private static final int BLOCK_SIZE = 1024;
  private static final int FILE_LEN = BLOCK_SIZE * 3;
  private static LocalTachyonCluster sLocalTachyonCluster;
  private static String sMountPoint;
  private static FileSystem sTFS;

  @BeforeClass
  public static void beforeClass() throws Exception {
    Configuration conf = new Configuration();
    conf.set("fs.tachyon.impl", TFS.class.getName());

    // Start local Tachyon cluster
    sLocalTachyonCluster = new LocalTachyonCluster(Constants.GB, Constants.KB, BLOCK_SIZE);
    sLocalTachyonCluster.start();
    sMountPoint = sLocalTachyonCluster.getMountPoint();

    TachyonFileSystem tachyonFS = sLocalTachyonCluster.getClient();
<<<<<<< HEAD
    TachyonFSTestUtils.createByteFile(tachyonFS, PathUtils.concatPath(sMountPoint, "testFile1"),
        TachyonStorageType.STORE, UnderStorageType.PERSIST, FILE_LEN);
    tachyonFS.close();
=======
    TachyonFSTestUtils.createByteFile(tachyonFS, "/testFile1", TachyonStorageType.STORE,
        UnderStorageType.PERSIST, FILE_LEN);
>>>>>>> 8cdc4bd6

    URI uri = URI.create(sLocalTachyonCluster.getMasterUri());
    sTFS = FileSystem.get(uri, conf);
  }

  @AfterClass
  public static void afterClass() throws Exception {
    sLocalTachyonCluster.stop();
  }

  /**
   * Test <code>BlockLocation[] getFileBlockLocations(FileStatus file, long start, long len)</code>.
   * Test the different situations of different start and len.
   */
  @Test
  public void basicBlockLocationTest() throws Exception {
    long start = 0;
    long len = 0;
    FileStatus fStatus =
        sTFS.getFileStatus(new Path(PathUtils.concatPath(sMountPoint, "testFile1")));

    // block0.offset = start < start+len < block1.offset
    start = 0;
    len = BLOCK_SIZE - 1;
    Assert.assertEquals(1, sTFS.getFileBlockLocations(fStatus, start, len).length);

    // block0.offset < start < start+len < block1.offset
    start = 1;
    len = BLOCK_SIZE - 2;
    Assert.assertEquals(1, sTFS.getFileBlockLocations(fStatus, start, len).length);

    // block0.offset < start = start+len < block1.offset
    start = 1;
    len = 0;
    Assert.assertEquals(1, sTFS.getFileBlockLocations(fStatus, start, len).length);

    // block0.offset = start < start+len = block1.offset
    start = 0;
    len = BLOCK_SIZE;
    Assert.assertEquals(2, sTFS.getFileBlockLocations(fStatus, start, len).length);

    // block0.offset = start < block1.offset < start+len < block2.offset
    start = 0;
    len = BLOCK_SIZE + 1;
    Assert.assertEquals(2, sTFS.getFileBlockLocations(fStatus, start, len).length);

    // block0.offset < start < block1.offset < start+len < block2.offset
    start = 1;
    len = BLOCK_SIZE;
    Assert.assertEquals(2, sTFS.getFileBlockLocations(fStatus, start, len).length);

    // block0.offset = start < start+len = block2.offset
    start = 0;
    len = BLOCK_SIZE * 2;
    Assert.assertEquals(3, sTFS.getFileBlockLocations(fStatus, start, len).length);

    // block0.offset = start < start+len = file.len
    start = 0;
    len = FILE_LEN;
    Assert.assertEquals(3, sTFS.getFileBlockLocations(fStatus, start, len).length);

    // file.len < start < start+len
    start = FILE_LEN + 1;
    len = 1;
    Assert.assertEquals(0, sTFS.getFileBlockLocations(fStatus, start, len).length);
  }

}<|MERGE_RESOLUTION|>--- conflicted
+++ resolved
@@ -56,14 +56,8 @@
     sMountPoint = sLocalTachyonCluster.getMountPoint();
 
     TachyonFileSystem tachyonFS = sLocalTachyonCluster.getClient();
-<<<<<<< HEAD
     TachyonFSTestUtils.createByteFile(tachyonFS, PathUtils.concatPath(sMountPoint, "testFile1"),
         TachyonStorageType.STORE, UnderStorageType.PERSIST, FILE_LEN);
-    tachyonFS.close();
-=======
-    TachyonFSTestUtils.createByteFile(tachyonFS, "/testFile1", TachyonStorageType.STORE,
-        UnderStorageType.PERSIST, FILE_LEN);
->>>>>>> 8cdc4bd6
 
     URI uri = URI.create(sLocalTachyonCluster.getMasterUri());
     sTFS = FileSystem.get(uri, conf);
