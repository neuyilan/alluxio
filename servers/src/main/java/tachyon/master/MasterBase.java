/*
 * Licensed to the University of California, Berkeley under one or more contributor license
 * agreements. See the NOTICE file distributed with this work for additional information regarding
 * copyright ownership. The ASF licenses this file to You under the Apache License, Version 2.0 (the
 * "License"); you may not use this file except in compliance with the License. You may obtain a
 * copy of the License at
 *
 * http://www.apache.org/licenses/LICENSE-2.0
 *
 * Unless required by applicable law or agreed to in writing, software distributed under the License
 * is distributed on an "AS IS" BASIS, WITHOUT WARRANTIES OR CONDITIONS OF ANY KIND, either express
 * or implied. See the License for the specific language governing permissions and limitations under
 * the License.
 */

package tachyon.master;

import java.io.IOException;
import java.util.concurrent.ExecutorService;

import org.slf4j.Logger;
import org.slf4j.LoggerFactory;

import com.google.common.base.Preconditions;

import tachyon.Constants;
import tachyon.conf.TachyonConf;
import tachyon.master.journal.Journal;
import tachyon.master.journal.JournalEntry;
import tachyon.master.journal.JournalInputStream;
import tachyon.master.journal.JournalOutputStream;
import tachyon.master.journal.JournalTailer;
import tachyon.master.journal.JournalTailerThread;
import tachyon.master.journal.JournalWriter;

/**
 * This is the base class for all masters, and contains common functionality. Common functionality
 * mostly consists of journal operations, like initialization, journal tailing when in standby mode,
 * or journal writing when the master is the leader.
 */
public abstract class MasterBase implements Master {
  private static final Logger LOG = LoggerFactory.getLogger(Constants.LOGGER_TYPE);

  /** A handler to the journal for this master. */
  private final Journal mJournal;
  /** The executor used for running maintenance threads for the master. */
  private final ExecutorService mExecutorService;

  /** true if this master is in leader mode, and not standby mode. */
  private boolean mIsLeader = false;
  /** The thread that tails the journal when the master is in standby mode. */
  private JournalTailerThread mStandbyJournalTailer = null;
  /** The journal writer for when the master is the leader. */
  private JournalWriter mJournalWriter = null;

  protected MasterBase(Journal journal, ExecutorService executorService) {
    mJournal = Preconditions.checkNotNull(journal);
    mExecutorService = Preconditions.checkNotNull(executorService);
  }

  @Override
  public void processJournalCheckpoint(JournalInputStream inputStream) throws IOException {
    JournalEntry entry;
    try {
      while ((entry = inputStream.getNextEntry()) != null) {
        processJournalEntry(entry);
      }
    } finally {
      inputStream.close();
    }
  }

  @Override
  public void start(boolean isLeader) throws IOException {
    LOG.info(getServiceName() + ": Starting master. isLeader: " + isLeader);
    mIsLeader = isLeader;
    if (mIsLeader) {
      mJournalWriter = mJournal.getNewWriter();

      /**
       * The sequence for dealing with the journal before starting as the leader:
       *
       * Phase 1. Mark all the logs as completed. Since this master is the leader, it is allowed to
       * write the journal, so it can mark the current log as completed. After this step, the
       * current log file will not exist, and all logs will be complete.
       *
       * Phase 2. Reconstruct the state from the journal. This uses the JournalTailer to process all
       * of the checkpoint and the complete log files. Since all logs are complete, after this step,
       * the master will reflect the state of all of the journal entries.
       *
       * Phase 3. Write out the checkpoint file. Since this master is completely up-to-date, it
       * writes out the checkpoint file. When the checkpoint file is closed, it will then delete the
       * complete log files.
       *
       * Since this method is called before the master RPC server starts serving, there is no
       * concurrent access to the master during these phases.
       */

      // Phase 1: Mark all logs as complete, including the current log. After this call, the current
      // log should not exist, and all the log files will be complete.
      mJournalWriter.completeAllLogs();

      // Phase 2: Replay all the state of the checkpoint and the completed log files.
      // TODO(gene): only do this if this is a fresh start, not if this master had already been
      // tailing the journal.
      LOG.info(getServiceName() + ": process completed logs before becoming master.");
      JournalTailer catchupTailer = new JournalTailer(this, mJournal);
      if (catchupTailer.checkpointExists()) {
        catchupTailer.processJournalCheckpoint(true);
        catchupTailer.processNextJournalLogFiles();
      }
      long latestSequenceNumber = catchupTailer.getLatestSequenceNumber();

      // Phase 3: initialize the journal and write out the checkpoint file (the state of all
      // completed logs).
      JournalOutputStream checkpointStream =
          mJournalWriter.getCheckpointOutputStream(latestSequenceNumber);
      streamToJournalCheckpoint(checkpointStream);
      checkpointStream.close();
    } else {
<<<<<<< HEAD
      // in standby mode. Start the journal tailer thread.
      mStandbyJournalTailer = new JournalTailerThread(this, mJournal);
=======
      // This master is in standby mode. Start the journal tailer thread. Since the master is in
      // standby mode, its RPC server is NOT serving. Therefore, the only thread modifying the
      // master is this journal tailer thread (no concurrent access).
      mStandbyJournalTailer = new JournalTailerThread(this, mJournal, mTachyonConf);
>>>>>>> cb954a39
      mStandbyJournalTailer.start();
    }
  }

  @Override
  public void stop() throws IOException {
    LOG.info(getServiceName() + ":Stopping master. isLeader: " + mIsLeader);
    if (mIsLeader) {
      // Stop this leader master.
      if (mJournalWriter != null) {
        mJournalWriter.close();
        mJournalWriter = null;
      }
    } else {
      if (mStandbyJournalTailer != null) {
        // stop and wait for the journal tailer thread.
        mStandbyJournalTailer.shutdownAndJoin();
        mStandbyJournalTailer = null;
      }
    }
  }

  protected boolean isLeaderMode() {
    return mIsLeader;
  }

  protected boolean isStandbyMode() {
    return !mIsLeader;
  }

  /**
   * Writes a {@link JournalEntry} to the journal. Does NOT flush the journal.
   *
   * @param entry the {@link JournalEntry} to write to the journal
   */
  protected void writeJournalEntry(JournalEntry entry) {
    Preconditions.checkNotNull(mJournalWriter, "Cannot write entry: journal writer is null.");
    try {
      mJournalWriter.getEntryOutputStream().writeEntry(entry);
    } catch (IOException ioe) {
      throw new RuntimeException(ioe);
    }
  }

  /**
   * Flushes the journal.
   */
  protected void flushJournal() {
    Preconditions.checkNotNull(mJournalWriter, "Cannot write entry: journal writer is null.");
    try {
      mJournalWriter.getEntryOutputStream().flush();
    } catch (IOException ioe) {
      throw new RuntimeException(ioe);
    }
  }

  /**
   * @return the executor service for this master.
   */
  protected ExecutorService getExecutorService() {
    return mExecutorService;
  }
}<|MERGE_RESOLUTION|>--- conflicted
+++ resolved
@@ -118,15 +118,10 @@
       streamToJournalCheckpoint(checkpointStream);
       checkpointStream.close();
     } else {
-<<<<<<< HEAD
-      // in standby mode. Start the journal tailer thread.
-      mStandbyJournalTailer = new JournalTailerThread(this, mJournal);
-=======
       // This master is in standby mode. Start the journal tailer thread. Since the master is in
       // standby mode, its RPC server is NOT serving. Therefore, the only thread modifying the
       // master is this journal tailer thread (no concurrent access).
-      mStandbyJournalTailer = new JournalTailerThread(this, mJournal, mTachyonConf);
->>>>>>> cb954a39
+      mStandbyJournalTailer = new JournalTailerThread(this, mJournal);
       mStandbyJournalTailer.start();
     }
   }
