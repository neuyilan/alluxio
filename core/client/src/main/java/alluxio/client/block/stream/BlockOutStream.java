/*
 * The Alluxio Open Foundation licenses this work under the Apache License, version 2.0
 * (the "License"). You may not use this work except in compliance with the License, which is
 * available at www.apache.org/licenses/LICENSE-2.0
 *
 * This software is distributed on an "AS IS" basis, WITHOUT WARRANTIES OR CONDITIONS OF ANY KIND,
 * either express or implied, as more fully set forth in the License.
 *
 * See the NOTICE file distributed with this work for information regarding copyright ownership.
 */

package alluxio.client.block.stream;

import alluxio.client.BoundedStream;
import alluxio.client.QuietlyCancelable;
import alluxio.client.block.BlockWorkerClient;
import alluxio.client.file.FileSystemContext;
import alluxio.client.file.options.OutStreamOptions;
<<<<<<< HEAD
import alluxio.client.netty.NettyClient;
import alluxio.exception.AlluxioException;
=======
import alluxio.exception.status.AlluxioStatusException;
>>>>>>> 0f7dc43c
import alluxio.proto.dataserver.Protocol;
import alluxio.util.CommonUtils;
import alluxio.wire.WorkerNetAddress;

import com.google.common.io.Closer;
import io.netty.channel.unix.DomainSocketAddress;

import java.io.FilterOutputStream;
<<<<<<< HEAD
import java.io.IOException;
import java.net.SocketAddress;
=======
>>>>>>> 0f7dc43c

import javax.annotation.concurrent.NotThreadSafe;

/**
 * Provides a stream API to write a block to Alluxio. An instance of this class can be obtained by
 * calling
 * {@link alluxio.client.block.AlluxioBlockStore#getOutStream(long, long, OutStreamOptions)}.
 */
@NotThreadSafe
public class BlockOutStream extends FilterOutputStream implements BoundedStream, QuietlyCancelable {
  private final long mBlockId;
  private final long mBlockSize;
  private final Closer mCloser;
  private final BlockWorkerClient mBlockWorkerClient;
  private final PacketOutStream mOutStream;
  private boolean mClosed;

  /**
   * Creates a new local block output stream.
   *
   * @param blockId the block id
   * @param blockSize the block size
   * @param workerNetAddress the worker network address
   * @param context the file system context
   * @param options the options
   * @return the {@link BlockOutStream} instance created
   */
  public static BlockOutStream createLocalBlockOutStream(long blockId, long blockSize,
      WorkerNetAddress workerNetAddress, FileSystemContext context, OutStreamOptions options) {
    Closer closer = Closer.create();
    try {
      BlockWorkerClient client = closer.register(context.createBlockWorkerClient(workerNetAddress));
      PacketOutStream outStream = PacketOutStream
          .createLocalPacketOutStream(client, blockId, blockSize, options.getWriteTier());
      closer.register(outStream);
      return new BlockOutStream(outStream, blockId, blockSize, client, options);
    } catch (RuntimeException e) {
      CommonUtils.closeQuietly(closer);
      throw e;
    }
  }

  /**
   * Creates a new netty block output stream.
   *
   * @param blockId the block id
   * @param blockSize the block size
   * @param workerNetAddress the worker network address
   * @param context the file system context
   * @param options the options
   * @return the {@link BlockOutStream} instance created
   */
<<<<<<< HEAD
  public static BlockOutStream createNettyBlockOutStream(long blockId, long blockSize,
      WorkerNetAddress workerNetAddress, FileSystemContext context, OutStreamOptions options)
      throws IOException {
=======
  public static BlockOutStream createRemoteBlockOutStream(long blockId, long blockSize,
      WorkerNetAddress workerNetAddress, FileSystemContext context, OutStreamOptions options) {
>>>>>>> 0f7dc43c
    Closer closer = Closer.create();
    try {
      BlockWorkerClient client = closer.register(context.createBlockWorkerClient(workerNetAddress));

      SocketAddress address;
      if (NettyClient.isDomainSocketSupported(workerNetAddress)) {
        address = new DomainSocketAddress(workerNetAddress.getDomainSocketPath());
      } else {
        address = client.getDataServerAddress();
      }
      PacketOutStream outStream = PacketOutStream
          .createNettyPacketOutStream(context, address, client.getSessionId(),
              blockId, blockSize, options.getWriteTier(), Protocol.RequestType.ALLUXIO_BLOCK);
      closer.register(outStream);
      return new BlockOutStream(outStream, blockId, blockSize, client, options);
    } catch (RuntimeException e) {
      CommonUtils.closeQuietly(closer);
      throw e;
    }
  }

  // Explicitly overriding some write methods which are not efficiently implemented in
  // FilterOutStream.

  @Override
  public void write(byte[] b) {
    mOutStream.write(b);
  }

  @Override
  public void write(byte[] b, int off, int len) {
    mOutStream.write(b, off, len);
  }

  @Override
  public long remaining() {
    return mOutStream.remaining();
  }

  @Override
  public void cancel() {
    if (mClosed) {
      return;
    }
    Exception exception = null;
    try {
      mOutStream.cancel();
    } catch (Exception e) {
      exception = e;
    }
    try {
      mBlockWorkerClient.cancelBlock(mBlockId);
    } catch (Exception e) {
      exception = e;
    }

    if (exception == null) {
      mClosed = true;
      return;
    }

    CommonUtils.closeQuietly(mCloser);
    mClosed = true;
    throw AlluxioStatusException.from(exception);
  }

  @Override
  public void close() {
    if (mClosed) {
      return;
    }
    try {
      mOutStream.close();
      if (remaining() < mBlockSize) {
        mBlockWorkerClient.cacheBlock(mBlockId);
      }
    } finally {
      CommonUtils.close(mCloser);
      mClosed = true;
    }
  }

  /**
   * Creates a new block output stream.
   *
   * @param outStream the {@link PacketOutStream} associated with this {@link BlockOutStream}
   * @param blockId the block id
   * @param blockSize the block size
   * @param blockWorkerClient the block worker client
   * @param options the options
   */
  protected BlockOutStream(PacketOutStream outStream, long blockId, long blockSize,
      BlockWorkerClient blockWorkerClient, OutStreamOptions options) {
    super(outStream);

    mOutStream = outStream;
    mBlockId = blockId;
    mBlockSize = blockSize;
    mCloser = Closer.create();
    mBlockWorkerClient = mCloser.register(blockWorkerClient);
    mClosed = false;
  }
}<|MERGE_RESOLUTION|>--- conflicted
+++ resolved
@@ -16,12 +16,8 @@
 import alluxio.client.block.BlockWorkerClient;
 import alluxio.client.file.FileSystemContext;
 import alluxio.client.file.options.OutStreamOptions;
-<<<<<<< HEAD
 import alluxio.client.netty.NettyClient;
-import alluxio.exception.AlluxioException;
-=======
 import alluxio.exception.status.AlluxioStatusException;
->>>>>>> 0f7dc43c
 import alluxio.proto.dataserver.Protocol;
 import alluxio.util.CommonUtils;
 import alluxio.wire.WorkerNetAddress;
@@ -30,11 +26,7 @@
 import io.netty.channel.unix.DomainSocketAddress;
 
 import java.io.FilterOutputStream;
-<<<<<<< HEAD
-import java.io.IOException;
 import java.net.SocketAddress;
-=======
->>>>>>> 0f7dc43c
 
 import javax.annotation.concurrent.NotThreadSafe;
 
@@ -87,14 +79,8 @@
    * @param options the options
    * @return the {@link BlockOutStream} instance created
    */
-<<<<<<< HEAD
   public static BlockOutStream createNettyBlockOutStream(long blockId, long blockSize,
-      WorkerNetAddress workerNetAddress, FileSystemContext context, OutStreamOptions options)
-      throws IOException {
-=======
-  public static BlockOutStream createRemoteBlockOutStream(long blockId, long blockSize,
       WorkerNetAddress workerNetAddress, FileSystemContext context, OutStreamOptions options) {
->>>>>>> 0f7dc43c
     Closer closer = Closer.create();
     try {
       BlockWorkerClient client = closer.register(context.createBlockWorkerClient(workerNetAddress));
