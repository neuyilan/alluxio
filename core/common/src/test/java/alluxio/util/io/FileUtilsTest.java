--- conflicted
+++ resolved
@@ -130,8 +130,6 @@
   }
 
   /**
-<<<<<<< HEAD
-=======
    * Tests the {@link FileUtils#delete(String)} method when trying to delete a file and a directory.
    *
    * @throws IOException thrown if a non-Alluxio related exception occurs
@@ -190,7 +188,6 @@
   }
 
   /**
->>>>>>> 289affc2
    * Tests the {@link FileUtils#setLocalDirStickyBit(String)} method.
    *
    * @throws IOException thrown if a non-Alluxio related exception occurs
