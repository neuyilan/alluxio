/*
 * The Alluxio Open Foundation licenses this work under the Apache License, version 2.0
 * (the "License"). You may not use this work except in compliance with the License, which is
 * available at www.apache.org/licenses/LICENSE-2.0
 *
 * This software is distributed on an "AS IS" basis, WITHOUT WARRANTIES OR CONDITIONS OF ANY KIND,
 * either express or implied, as more fully set forth in the License.
 *
 * See the NOTICE file distributed with this work for information regarding copyright ownership.
 */

package alluxio;

import alluxio.exception.ExceptionMessage;
import alluxio.network.ChannelType;
import alluxio.util.ConfigurationUtils;
import alluxio.util.FormatUtils;
import alluxio.util.network.NetworkAddressUtils;

import com.google.common.base.Preconditions;
import com.google.common.base.Splitter;
import com.google.common.base.Throwables;
import com.google.common.collect.Lists;
import io.netty.util.internal.chmv8.ConcurrentHashMapV8;
import org.slf4j.Logger;
import org.slf4j.LoggerFactory;

import java.util.Collections;
import java.util.HashMap;
import java.util.List;
import java.util.Map;
import java.util.Properties;
import java.util.regex.Matcher;
import java.util.regex.Pattern;

import javax.annotation.concurrent.NotThreadSafe;

/**
 * <p>
 * All the runtime configuration properties of Alluxio. This class works like a dictionary and
 * serves each Alluxio configuration property as a key-value pair.
 *
 * <p>
 * Alluxio configuration properties are loaded into this class in the following order with
 * decreasing priority:
 * <ol>
 * <li>Java system properties;</li>
 * <li>Environment variables via {@code alluxio-env.sh} or from OS settings;</li>
 * <li>Site specific properties via {@code alluxio-site.properties} file;</li>
 * <li>Default properties via {@code alluxio-default.properties} file.</li>
 * </ol>
 *
 * <p>
 * The default properties are defined in a property file {@code alluxio-default.properties}
 * distributed with Alluxio jar. Alluxio users can override values of these default properties by
 * creating {@code alluxio-site.properties} and putting it under java {@code CLASSPATH} when running
 * Alluxio (e.g., ${ALLUXIO_HOME}/conf/)
 */
@NotThreadSafe
public final class Configuration {
  private static final Logger LOG = LoggerFactory.getLogger(Constants.LOGGER_TYPE);

  /** File to set default properties. */
  private static final String DEFAULT_PROPERTIES = "alluxio-default.properties";
  /** File to set customized properties for Alluxio server (both master and worker) and client. */
  private static final String SITE_PROPERTIES = "alluxio-site.properties";

  /** Regex string to find "${key}" for variable substitution. */
  private static final String REGEX_STRING = "(\\$\\{([^{}]*)\\})";
  /** Regex to find ${key} for variable substitution. */
  private static final Pattern CONF_REGEX = Pattern.compile(REGEX_STRING);
  /** Map of properties. */
  private static final ConcurrentHashMapV8<String, String> PROPERTIES =
      new ConcurrentHashMapV8<>();

  static {
    defaultInit();
  }

  /**
   * The minimal configuration without loading any site or system properties.
   */
  public static void emptyInit() {
    init(null, false);
  }

  /**
   * The default configuration.
   */
  public static void defaultInit() {
    init(SITE_PROPERTIES, true);
  }

  /**
   * Constructor with a flag to indicate whether system properties should be included. When the flag
   * is set to false, it is used for {@link Configuration} test class.
   *
   * @param sitePropertiesFile site-wide properties
   * @param includeSystemProperties whether to include the system properties
   */
  private static void init(String sitePropertiesFile, boolean includeSystemProperties) {
    // Load default
    Properties defaultProps = ConfigurationUtils.loadPropertiesFromResource(DEFAULT_PROPERTIES);
    if (defaultProps == null) {
      throw new RuntimeException(
          ExceptionMessage.DEFAULT_PROPERTIES_FILE_DOES_NOT_EXIST.getMessage());
    }
    // Override runtime default
    defaultProps.setProperty(PropertyKey.MASTER_HOSTNAME,
        NetworkAddressUtils.getLocalHostName(250));
    defaultProps.setProperty(PropertyKey.WORKER_NETWORK_NETTY_CHANNEL,
        String.valueOf(ChannelType.defaultType()));
    defaultProps.setProperty(PropertyKey.USER_NETWORK_NETTY_CHANNEL,
        String.valueOf(ChannelType.defaultType()));

    String confPaths;
    // If site conf is overwritten in system properties, overwrite the default setting
    if (System.getProperty(PropertyKey.SITE_CONF_DIR) != null) {
      confPaths = System.getProperty(PropertyKey.SITE_CONF_DIR);
    } else {
      confPaths = defaultProps.getProperty(PropertyKey.SITE_CONF_DIR);
    }
    String[] confPathList = confPaths.split(",");

    // Load site specific properties file
    Properties siteProps = ConfigurationUtils
        .searchPropertiesFile(sitePropertiesFile, confPathList);

    // Load system properties
    Properties systemProps = new Properties();
    if (includeSystemProperties) {
      systemProps.putAll(System.getProperties());
    }

    // Now lets combine, order matters here
    mergeProperties(defaultProps);
    if (siteProps != null) {
      mergeProperties(siteProps);
    }
    mergeProperties(systemProps);

<<<<<<< HEAD
    String masterHostname = PROPERTIES.getProperty(PropertyKey.MASTER_HOSTNAME);
    String masterPort = PROPERTIES.getProperty(PropertyKey.MASTER_RPC_PORT);
    boolean useZk = Boolean.parseBoolean(PROPERTIES.getProperty(PropertyKey.ZOOKEEPER_ENABLED));
    String masterAddress =
        (useZk ? Constants.HEADER_FT : Constants.HEADER) + masterHostname + ":" + masterPort;
    PROPERTIES.setProperty(PropertyKey.MASTER_ADDRESS, masterAddress);
=======
    String masterHostname = PROPERTIES.get(Constants.MASTER_HOSTNAME);
    String masterPort = PROPERTIES.get(Constants.MASTER_RPC_PORT);
    boolean useZk = Boolean.parseBoolean(PROPERTIES.get(Constants.ZOOKEEPER_ENABLED));
    String masterAddress =
        (useZk ? Constants.HEADER_FT : Constants.HEADER) + masterHostname + ":" + masterPort;
    PROPERTIES.put(Constants.MASTER_ADDRESS, masterAddress);
>>>>>>> ada278d1
    checkUserFileBufferBytes();

    // Make sure the user hasn't set worker ports when there may be multiple workers per host
    int maxWorkersPerHost = getInt(PropertyKey.INTEGRATION_YARN_WORKERS_PER_HOST_MAX);
    if (maxWorkersPerHost > 1) {
      String message = "%s cannot be specified when allowing multiple workers per host with "
<<<<<<< HEAD
          + PropertyKey.INTEGRATION_YARN_WORKERS_PER_HOST_MAX + "=" + maxWorkersPerHost;
      Preconditions.checkState(System.getProperty(PropertyKey.WORKER_DATA_PORT) == null,
          String.format(message, PropertyKey.WORKER_DATA_PORT));
      Preconditions.checkState(System.getProperty(PropertyKey.WORKER_RPC_PORT) == null,
          String.format(message, PropertyKey.WORKER_RPC_PORT));
      Preconditions.checkState(System.getProperty(PropertyKey.WORKER_WEB_PORT) == null,
          String.format(message, PropertyKey.WORKER_WEB_PORT));
      PROPERTIES.setProperty(PropertyKey.WORKER_DATA_PORT, "0");
      PROPERTIES.setProperty(PropertyKey.WORKER_RPC_PORT, "0");
      PROPERTIES.setProperty(PropertyKey.WORKER_WEB_PORT, "0");
=======
          + Constants.INTEGRATION_YARN_WORKERS_PER_HOST_MAX + "=" + maxWorkersPerHost;
      Preconditions.checkState(System.getProperty(Constants.WORKER_DATA_PORT) == null,
          String.format(message, Constants.WORKER_DATA_PORT));
      Preconditions.checkState(System.getProperty(Constants.WORKER_RPC_PORT) == null,
          String.format(message, Constants.WORKER_RPC_PORT));
      Preconditions.checkState(System.getProperty(Constants.WORKER_WEB_PORT) == null,
          String.format(message, Constants.WORKER_WEB_PORT));
      PROPERTIES.put(Constants.WORKER_DATA_PORT, "0");
      PROPERTIES.put(Constants.WORKER_RPC_PORT, "0");
      PROPERTIES.put(Constants.WORKER_WEB_PORT, "0");
    }
  }

  private static void mergeProperties(Properties properties) {
    for (String key : properties.stringPropertyNames()) {
      PROPERTIES.put(key, properties.getProperty(key));
>>>>>>> ada278d1
    }
  }

  /**
   * Merges the current configuration properties with alternate properties. A property from the new
   * configuration wins if it also appears in the current configuration.
   *
   * @param properties The source {@link Properties} to be merged
   */
  public static void merge(Map<?, ?> properties) {
    if (properties != null) {
      // merge the system properties
      for (Map.Entry<?, ?> entry : properties.entrySet()) {
        PROPERTIES.put(entry.getKey().toString(), entry.getValue().toString());
      }
    }
    checkUserFileBufferBytes();
  }

  // Public accessor methods

  // TODO(binfan): this method should be hidden and only used during initialization and tests.

  /**
   * Sets the value for the appropriate key in the {@link Properties}.
   *
   * @param key the key to set
   * @param value the value for the key
   */
  public static void set(String key, String value) {
    Preconditions.checkArgument(key != null && value != null,
        String.format("the key value pair (%s, %s) cannot have null", key, value));
    PROPERTIES.put(key, value);
    checkUserFileBufferBytes();
  }

  /**
   * Gets the value for the given key in the {@link Properties}.
   *
   * @param key the key to get the value for
   * @return the value for the given key
   */
  public static String get(String key) {
    String rawValue = PROPERTIES.get(key);
    if (rawValue == null) {
      // if key is not found among the default properties
      throw new RuntimeException(ExceptionMessage.INVALID_CONFIGURATION_KEY.getMessage(key));
    }
    return lookup(rawValue);
  }

  /**
   * Checks if the {@link Properties} contains the given key.
   *
   * @param key the key to check
   * @return true if the key is in the {@link Properties}, false otherwise
   */
  public static boolean containsKey(String key) {
    return PROPERTIES.containsKey(key);
  }

  /**
   * Gets the integer representation of the value for the given key.
   *
   * @param key the key to get the value for
   * @return the value for the given key as an {@code int}
   */
  public static int getInt(String key) {
    String rawValue = PROPERTIES.get(key);
    if (rawValue == null) {
      // if key is not found among the default properties
      throw new RuntimeException(ExceptionMessage.INVALID_CONFIGURATION_KEY.getMessage(key));
    }

    try {
      return Integer.parseInt(lookup(rawValue));
    } catch (NumberFormatException e) {
      throw new RuntimeException(ExceptionMessage.KEY_NOT_INTEGER.getMessage(key));
    }
  }

  /**
   * Gets the long representation of the value for the given key.
   *
   * @param key the key to get the value for
   * @return the value for the given key as a {@code long}
   */
  public static long getLong(String key) {
    String rawValue = PROPERTIES.get(key);
    if (rawValue == null) {
      // if key is not found among the default properties
      throw new RuntimeException(ExceptionMessage.INVALID_CONFIGURATION_KEY.getMessage(key));
    }

    try {
      return Long.parseLong(lookup(rawValue));
    } catch (NumberFormatException e) {
      throw new RuntimeException(ExceptionMessage.KEY_NOT_LONG.getMessage(key));
    }
  }

  /**
   * Gets the double representation of the value for the given key.
   *
   * @param key the key to get the value for
   * @return the value for the given key as a {@code double}
   */
  public static double getDouble(String key) {
    String rawValue = PROPERTIES.get(key);
    if (rawValue == null) {
      // if key is not found among the default properties
      throw new RuntimeException(ExceptionMessage.INVALID_CONFIGURATION_KEY.getMessage(key));
    }

    try {
      return Double.parseDouble(lookup(rawValue));
    } catch (NumberFormatException e) {
      throw new RuntimeException(ExceptionMessage.KEY_NOT_DOUBLE.getMessage(key));
    }
  }

  /**
   * Gets the float representation of the value for the given key.
   *
   * @param key the key to get the value for
   * @return the value for the given key as a {@code float}
   */
  public static float getFloat(String key) {
    String rawValue = PROPERTIES.get(key);
    if (rawValue == null) {
      // if key is not found among the default properties
      throw new RuntimeException(ExceptionMessage.INVALID_CONFIGURATION_KEY.getMessage(key));
    }

    try {
      return Float.parseFloat(lookup(rawValue));
    } catch (NumberFormatException e) {
      throw new RuntimeException(ExceptionMessage.KEY_NOT_FLOAT.getMessage(key));
    }
  }

  /**
   * Gets the boolean representation of the value for the given key.
   *
   * @param key the key to get the value for
   * @return the value for the given key as a {@code boolean}
   */
  public static boolean getBoolean(String key) {
    String rawValue = PROPERTIES.get(key);
    if (rawValue == null) {
      // if key is not found among the default properties
      throw new RuntimeException(ExceptionMessage.INVALID_CONFIGURATION_KEY.getMessage(key));
    }

    String value = lookup(rawValue);
    if (value.equalsIgnoreCase("true")) {
      return true;
    } else if (value.equalsIgnoreCase("false")) {
      return false;
    } else {
      throw new RuntimeException(ExceptionMessage.KEY_NOT_BOOLEAN.getMessage(key));
    }
  }

  /**
   * Gets the value for the given key as a list.
   *
   * @param key the key to get the value for
   * @param delimiter the delimiter to split the values
   * @return the list of values for the given key
   */
  public static List<String> getList(String key, String delimiter) {
    Preconditions.checkArgument(delimiter != null, "Illegal separator for Alluxio properties as "
        + "list");

    String rawValue = PROPERTIES.get(key);
    if (rawValue == null) {
      // if key is not found among the default properties
      throw new RuntimeException(ExceptionMessage.INVALID_CONFIGURATION_KEY.getMessage(key));
    }

    return Lists.newLinkedList(Splitter.on(delimiter).trimResults().omitEmptyStrings()
        .split(rawValue));
  }

  /**
   * Gets the value for the given key as an enum value.
   *
   * @param key the key to get the value for
   * @param enumType the type of the enum
   * @param <T> the type of the enum
   * @return the value for the given key as an enum value
   */
  public static <T extends Enum<T>> T getEnum(String key, Class<T> enumType) {
    String rawValue = get(key);
    if (rawValue == null) {
      // if key is not found among the default properties
      throw new RuntimeException(ExceptionMessage.INVALID_CONFIGURATION_KEY.getMessage(key));
    }
    return Enum.valueOf(enumType, rawValue);
  }

  /**
   * Gets the bytes of the value for the given key.
   *
   * @param key the key to get the value for
   * @return the bytes of the value for the given key
   */
  public static long getBytes(String key) {
    String rawValue = get(key);
    if (rawValue == null) {
      // if key is not found among the default properties
      throw new RuntimeException(ExceptionMessage.INVALID_CONFIGURATION_KEY.getMessage(key));
    }
    try {
      return FormatUtils.parseSpaceSize(rawValue);
    } catch (Exception ex) {
      throw new RuntimeException(ExceptionMessage.KEY_NOT_BYTES.getMessage(key));
    }
  }

  /**
   * Gets the value for the given key as a class.
   *
   * @param key the key to get the value for
   * @param <T> the type of the class
   * @return the value for the given key as a class
   */
  public static <T> Class<T> getClass(String key) {
    String rawValue = PROPERTIES.get(key);
    if (rawValue == null) {
      // if key is not found among the default properties
      throw new RuntimeException(ExceptionMessage.INVALID_CONFIGURATION_KEY.getMessage(key));
    }
    try {
      @SuppressWarnings("unchecked")
      Class<T> clazz = (Class<T>) Class.forName(rawValue);
      return clazz;
    } catch (Exception e) {
      LOG.error("requested class could not be loaded: {}", rawValue, e);
      throw Throwables.propagate(e);
    }
  }

  /**
   * @return a view of the internal {@link Properties} of as an immutable map
   */
  public static Map<String, String> toMap() {
    return Collections.unmodifiableMap(PROPERTIES);
  }

  /**
   * Lookup key names to handle ${key} stuff.
   *
   * @param base string to look for
   * @return the key name with the ${key} substituted
   */
  private static String lookup(String base) {
    return lookupRecursively(base, new HashMap<String, String>());
  }

  /**
   * Actual recursive lookup replacement.
   *
   * @param base the String to look for
   * @param found {@link Map} of String that already seen in this path
   * @return resolved String value
   */
  private static String lookupRecursively(final String base, Map<String, String> found) {
    // check argument
    if (base == null) {
      return null;
    }

    String resolved = base;
    // Lets find pattern match to ${key}.
    // TODO(hsaputra): Consider using Apache Commons StrSubstitutor.
    Matcher matcher = CONF_REGEX.matcher(base);
    while (matcher.find()) {
      String match = matcher.group(2).trim();
      String value;
      if (!found.containsKey(match)) {
        value = lookupRecursively(PROPERTIES.get(match), found);
        found.put(match, value);
      } else {
        value = found.get(match);
      }
      if (value != null) {
        LOG.debug("Replacing {} with {}", matcher.group(1), value);
        resolved = resolved.replaceFirst(REGEX_STRING, Matcher.quoteReplacement(value));
      }
    }
    return resolved;
  }

  /**
   * {@link PropertyKey#USER_FILE_BUFFER_BYTES} should not bigger than {@link Integer#MAX_VALUE}
   * bytes.
   *
   * @throws IllegalArgumentException if USER_FILE_BUFFER_BYTES bigger than Integer.MAX_VALUE
   */
  private static void checkUserFileBufferBytes() {
    if (!containsKey(PropertyKey.USER_FILE_BUFFER_BYTES)) { // load from hadoop conf
      return;
    }
    long usrFileBufferBytes = getBytes(PropertyKey.USER_FILE_BUFFER_BYTES);
    Preconditions.checkArgument((usrFileBufferBytes & Integer.MAX_VALUE) == usrFileBufferBytes,
        "Invalid \"" + PropertyKey.USER_FILE_BUFFER_BYTES + "\": " + usrFileBufferBytes);
  }

  private Configuration() {} // prevent instantiation
}<|MERGE_RESOLUTION|>--- conflicted
+++ resolved
@@ -139,39 +139,18 @@
     }
     mergeProperties(systemProps);
 
-<<<<<<< HEAD
-    String masterHostname = PROPERTIES.getProperty(PropertyKey.MASTER_HOSTNAME);
-    String masterPort = PROPERTIES.getProperty(PropertyKey.MASTER_RPC_PORT);
-    boolean useZk = Boolean.parseBoolean(PROPERTIES.getProperty(PropertyKey.ZOOKEEPER_ENABLED));
+    String masterHostname = PROPERTIES.get(PropertyKey.MASTER_HOSTNAME);
+    String masterPort = PROPERTIES.get(PropertyKey.MASTER_RPC_PORT);
+    boolean useZk = Boolean.parseBoolean(PROPERTIES.get(PropertyKey.ZOOKEEPER_ENABLED));
     String masterAddress =
         (useZk ? Constants.HEADER_FT : Constants.HEADER) + masterHostname + ":" + masterPort;
-    PROPERTIES.setProperty(PropertyKey.MASTER_ADDRESS, masterAddress);
-=======
-    String masterHostname = PROPERTIES.get(Constants.MASTER_HOSTNAME);
-    String masterPort = PROPERTIES.get(Constants.MASTER_RPC_PORT);
-    boolean useZk = Boolean.parseBoolean(PROPERTIES.get(Constants.ZOOKEEPER_ENABLED));
-    String masterAddress =
-        (useZk ? Constants.HEADER_FT : Constants.HEADER) + masterHostname + ":" + masterPort;
-    PROPERTIES.put(Constants.MASTER_ADDRESS, masterAddress);
->>>>>>> ada278d1
+    PROPERTIES.put(PropertyKey.MASTER_ADDRESS, masterAddress);
     checkUserFileBufferBytes();
 
     // Make sure the user hasn't set worker ports when there may be multiple workers per host
     int maxWorkersPerHost = getInt(PropertyKey.INTEGRATION_YARN_WORKERS_PER_HOST_MAX);
     if (maxWorkersPerHost > 1) {
       String message = "%s cannot be specified when allowing multiple workers per host with "
-<<<<<<< HEAD
-          + PropertyKey.INTEGRATION_YARN_WORKERS_PER_HOST_MAX + "=" + maxWorkersPerHost;
-      Preconditions.checkState(System.getProperty(PropertyKey.WORKER_DATA_PORT) == null,
-          String.format(message, PropertyKey.WORKER_DATA_PORT));
-      Preconditions.checkState(System.getProperty(PropertyKey.WORKER_RPC_PORT) == null,
-          String.format(message, PropertyKey.WORKER_RPC_PORT));
-      Preconditions.checkState(System.getProperty(PropertyKey.WORKER_WEB_PORT) == null,
-          String.format(message, PropertyKey.WORKER_WEB_PORT));
-      PROPERTIES.setProperty(PropertyKey.WORKER_DATA_PORT, "0");
-      PROPERTIES.setProperty(PropertyKey.WORKER_RPC_PORT, "0");
-      PROPERTIES.setProperty(PropertyKey.WORKER_WEB_PORT, "0");
-=======
           + Constants.INTEGRATION_YARN_WORKERS_PER_HOST_MAX + "=" + maxWorkersPerHost;
       Preconditions.checkState(System.getProperty(Constants.WORKER_DATA_PORT) == null,
           String.format(message, Constants.WORKER_DATA_PORT));
@@ -179,16 +158,15 @@
           String.format(message, Constants.WORKER_RPC_PORT));
       Preconditions.checkState(System.getProperty(Constants.WORKER_WEB_PORT) == null,
           String.format(message, Constants.WORKER_WEB_PORT));
-      PROPERTIES.put(Constants.WORKER_DATA_PORT, "0");
-      PROPERTIES.put(Constants.WORKER_RPC_PORT, "0");
-      PROPERTIES.put(Constants.WORKER_WEB_PORT, "0");
+      PROPERTIES.put(PropertyKey.WORKER_DATA_PORT, "0");
+      PROPERTIES.put(PropertyKey.WORKER_RPC_PORT, "0");
+      PROPERTIES.put(PropertyKey.WORKER_WEB_PORT, "0");
     }
   }
 
   private static void mergeProperties(Properties properties) {
     for (String key : properties.stringPropertyNames()) {
       PROPERTIES.put(key, properties.getProperty(key));
->>>>>>> ada278d1
     }
   }
 
