/*
 * The Alluxio Open Foundation licenses this work under the Apache License, version 2.0
 * (the "License"). You may not use this work except in compliance with the License, which is
 * available at www.apache.org/licenses/LICENSE-2.0
 *
 * This software is distributed on an "AS IS" basis, WITHOUT WARRANTIES OR CONDITIONS OF ANY KIND,
 * either express or implied, as more fully set forth in the License.
 *
 * See the NOTICE file distributed with this work for information regarding copyright ownership.
 */

package alluxio;

import java.util.HashMap;
import java.util.Map;

import javax.annotation.concurrent.ThreadSafe;

/**
 * Configurations properties constants. Please check and update Configuration-Settings.md file when
 * you change or add Alluxio configuration properties.
 */
@ThreadSafe
public enum PropertyKey {
  CONF_DIR(Name.CONF_DIR, String.format("${%s}/conf", Name.HOME)),
  DEBUG(Name.DEBUG, false),
  HOME(Name.HOME, "/opt/alluxio"),
  KEY_VALUE_ENABLED(Name.KEY_VALUE_ENABLED, false),
  KEY_VALUE_PARTITION_SIZE_BYTES_MAX(Name.KEY_VALUE_PARTITION_SIZE_BYTES_MAX, "512MB"),
  LOGGER_TYPE(Name.LOGGER_TYPE, "Console"),
  LOGS_DIR(Name.LOGS_DIR, String.format("${%s}/logs", Name.WORK_DIR)),
  METRICS_CONF_FILE(Name.METRICS_CONF_FILE,
      String.format("${%s}/metrics.properties", Name.CONF_DIR)),
  NETWORK_HOST_RESOLUTION_TIMEOUT_MS(Name.NETWORK_HOST_RESOLUTION_TIMEOUT_MS, 5000),
  NETWORK_THRIFT_FRAME_SIZE_BYTES_MAX(Name.NETWORK_THRIFT_FRAME_SIZE_BYTES_MAX, "16MB"),
  SITE_CONF_DIR(Name.SITE_CONF_DIR, "${user.home}/.alluxio/,/etc/alluxio/"),
  TEST_MODE(Name.TEST_MODE, false),
  VERSION(Name.VERSION, ProjectConstants.VERSION),
  WEB_RESOURCES(Name.WEB_RESOURCES,
      String.format("${%s}/core/server/common/src/main/webapp", Name.HOME)),
  WEB_THREADS(Name.WEB_THREADS, 1),
  WORK_DIR(Name.WORK_DIR, String.format("${%s}", Name.HOME)),
  ZOOKEEPER_ADDRESS(Name.ZOOKEEPER_ADDRESS, null),
  ZOOKEEPER_ELECTION_PATH(Name.ZOOKEEPER_ELECTION_PATH, "/election"),
  ZOOKEEPER_ENABLED(Name.ZOOKEEPER_ENABLED, false),
  ZOOKEEPER_LEADER_INQUIRY_RETRY_COUNT(Name.ZOOKEEPER_LEADER_INQUIRY_RETRY_COUNT, 10),
  ZOOKEEPER_LEADER_PATH(Name.ZOOKEEPER_LEADER_PATH, "/leader"),

  //
  // UFS related properties
  //
  UNDERFS_ADDRESS(Name.UNDERFS_ADDRESS, String.format("${%s}/underFSStorage", Name.WORK_DIR)),
  UNDERFS_ALLOW_SET_OWNER_FAILURE(Name.UNDERFS_ALLOW_SET_OWNER_FAILURE, false),
  UNDERFS_LISTING_LENGTH(Name.UNDERFS_LISTING_LENGTH, 1000),
  UNDERFS_GCS_OWNER_ID_TO_USERNAME_MAPPING(Name.UNDERFS_GCS_OWNER_ID_TO_USERNAME_MAPPING, ""),
  UNDERFS_GLUSTERFS_IMPL(Name.UNDERFS_GLUSTERFS_IMPL,
      "org.apache.hadoop.fs.glusterfs.GlusterFileSystem"),
  UNDERFS_GLUSTERFS_MOUNTS(Name.UNDERFS_GLUSTERFS_MOUNTS, null),
  UNDERFS_GLUSTERFS_MR_DIR(Name.UNDERFS_GLUSTERFS_MR_DIR, "glusterfs:///mapred/system"),
  UNDERFS_GLUSTERFS_VOLUMES(Name.UNDERFS_GLUSTERFS_VOLUMES, null),
  UNDERFS_HDFS_CONFIGURATION(Name.UNDERFS_HDFS_CONFIGURATION,
      String.format("${%s}/core-site.xml", Name.CONF_DIR)),
  UNDERFS_HDFS_IMPL(Name.UNDERFS_HDFS_IMPL, "org.apache.hadoop.hdfs.DistributedFileSystem"),
  UNDERFS_HDFS_PREFIXES(Name.UNDERFS_HDFS_PREFIXES, "hdfs://,glusterfs:///,maprfs:///"),
  UNDERFS_HDFS_REMOTE(Name.UNDERFS_HDFS_REMOTE, false),
  UNDERFS_OBJECT_STORE_MOUNT_SHARED_PUBLICLY(Name.UNDERFS_OBJECT_STORE_MOUNT_SHARED_PUBLICLY,
      false),
  UNDERFS_OSS_CONNECT_MAX(Name.UNDERFS_OSS_CONNECT_MAX, 1024),
  UNDERFS_OSS_CONNECT_TIMEOUT(Name.UNDERFS_OSS_CONNECT_TIMEOUT, 50000),
  UNDERFS_OSS_CONNECT_TTL(Name.UNDERFS_OSS_CONNECT_TTL, -1),
  UNDERFS_OSS_SOCKET_TIMEOUT(Name.UNDERFS_OSS_SOCKET_TIMEOUT, 50000),
  UNDERFS_S3_ADMIN_THREADS_MAX(Name.UNDERFS_S3_ADMIN_THREADS_MAX, 20),
  UNDERFS_S3_DISABLE_DNS_BUCKETS(Name.UNDERFS_S3_DISABLE_DNS_BUCKETS, false),
  UNDERFS_S3_ENDPOINT(Name.UNDERFS_S3_ENDPOINT, null),
  UNDERFS_S3_ENDPOINT_HTTP_PORT(Name.UNDERFS_S3_ENDPOINT_HTTP_PORT, null),
  UNDERFS_S3_ENDPOINT_HTTPS_PORT(Name.UNDERFS_S3_ENDPOINT_HTTPS_PORT, null),
  UNDERFS_S3_OWNER_ID_TO_USERNAME_MAPPING(Name.UNDERFS_S3_OWNER_ID_TO_USERNAME_MAPPING, ""),
  UNDERFS_S3_PROXY_HOST(Name.UNDERFS_S3_PROXY_HOST, null),
  UNDERFS_S3_PROXY_HTTPS_ONLY(Name.UNDERFS_S3_PROXY_HTTPS_ONLY, true),
  UNDERFS_S3_PROXY_PORT(Name.UNDERFS_S3_PROXY_PORT, null),
  UNDERFS_S3_THREADS_MAX(Name.UNDERFS_S3_THREADS_MAX, 40),
  UNDERFS_S3_UPLOAD_THREADS_MAX(Name.UNDERFS_S3_UPLOAD_THREADS_MAX, 20),
  UNDERFS_S3A_CONSISTENCY_TIMEOUT_MS(Name.UNDERFS_S3A_CONSISTENCY_TIMEOUT_MS, 60000),
  UNDERFS_S3A_INHERIT_ACL(Name.UNDERFS_S3A_INHERIT_ACL, true),
  UNDERFS_S3A_REQUEST_TIMEOUT(Name.UNDERFS_S3A_REQUEST_TIMEOUT_MS, 60000),
  UNDERFS_S3A_SECURE_HTTP_ENABLED(Name.UNDERFS_S3A_SECURE_HTTP_ENABLED, false),
  UNDERFS_S3A_SERVER_SIDE_ENCRYPTION_ENABLED(Name.UNDERFS_S3A_SERVER_SIDE_ENCRYPTION_ENABLED,
      false),
  UNDERFS_S3A_SOCKET_TIMEOUT_MS(Name.UNDERFS_S3A_SOCKET_TIMEOUT_MS, 50000),

  //
  // UFS access control related properties
  //
  // Not prefixed with fs, the s3a property names mirror the aws-sdk property names for ease of use
  GCS_ACCESS_KEY(Name.GCS_ACCESS_KEY, null),
  GCS_SECRET_KEY(Name.GCS_SECRET_KEY, null),
  OSS_ACCESS_KEY(Name.OSS_ACCESS_KEY, null),
  OSS_ENDPOINT_KEY(Name.OSS_ENDPOINT_KEY, null),
  OSS_SECRET_KEY(Name.OSS_SECRET_KEY, null),
  S3A_ACCESS_KEY(Name.S3A_ACCESS_KEY, null),
  S3A_SECRET_KEY(Name.S3A_SECRET_KEY, null),
  S3N_ACCESS_KEY(Name.S3N_ACCESS_KEY, null),
  S3N_SECRET_KEY(Name.S3N_SECRET_KEY, null),
  SWIFT_API_KEY(Name.SWIFT_API_KEY, null),
  SWIFT_AUTH_METHOD_KEY(Name.SWIFT_AUTH_METHOD_KEY, null),
  SWIFT_AUTH_URL_KEY(Name.SWIFT_AUTH_URL_KEY, null),
  SWIFT_PASSWORD_KEY(Name.SWIFT_PASSWORD_KEY, null),
  SWIFT_SIMULATION(Name.SWIFT_SIMULATION, null),
  SWIFT_TENANT_KEY(Name.SWIFT_TENANT_KEY, null),
  SWIFT_USE_PUBLIC_URI_KEY(Name.SWIFT_USE_PUBLIC_URI_KEY, null),
  SWIFT_USER_KEY(Name.SWIFT_USER_KEY, null),
  SWIFT_REGION_KEY(Name.SWIFT_REGION_KEY, null),

  //
  // Master related properties
  //
  MASTER_ADDRESS(Name.MASTER_ADDRESS, null),
  MASTER_BIND_HOST(Name.MASTER_BIND_HOST, "0.0.0.0"),
  MASTER_FILE_ASYNC_PERSIST_HANDLER(Name.MASTER_FILE_ASYNC_PERSIST_HANDLER,
      "alluxio.master.file.async.DefaultAsyncPersistHandler"),
  MASTER_FORMAT_FILE_PREFIX(Name.MASTER_FORMAT_FILE_PREFIX, "_format_"),
  MASTER_HEARTBEAT_INTERVAL_MS(Name.MASTER_HEARTBEAT_INTERVAL_MS, 1000),
  MASTER_HOSTNAME(Name.MASTER_HOSTNAME, null),
  MASTER_JOURNAL_FLUSH_BATCH_TIME_MS(Name.MASTER_JOURNAL_FLUSH_BATCH_TIME_MS, 5),
  MASTER_JOURNAL_FLUSH_TIMEOUT_MS(Name.MASTER_JOURNAL_FLUSH_TIMEOUT_MS, 300000),
  MASTER_JOURNAL_FOLDER(Name.MASTER_JOURNAL_FOLDER, String.format("${%s}/journal", Name.WORK_DIR)),
  MASTER_JOURNAL_FORMATTER_CLASS(Name.MASTER_JOURNAL_FORMATTER_CLASS,
      "alluxio.master.journal.ProtoBufJournalFormatter"),
  MASTER_JOURNAL_LOG_SIZE_BYTES_MAX(Name.MASTER_JOURNAL_LOG_SIZE_BYTES_MAX, "10MB"),
  MASTER_JOURNAL_TAILER_SHUTDOWN_QUIET_WAIT_TIME_MS(
      Name.MASTER_JOURNAL_TAILER_SHUTDOWN_QUIET_WAIT_TIME_MS, 5000),
  MASTER_JOURNAL_TAILER_SLEEP_TIME_MS(Name.MASTER_JOURNAL_TAILER_SLEEP_TIME_MS, 1000),
  MASTER_KEYTAB_KEY_FILE(Name.MASTER_KEYTAB_KEY_FILE, null),
  MASTER_LINEAGE_CHECKPOINT_CLASS(Name.MASTER_LINEAGE_CHECKPOINT_CLASS,
      "alluxio.master.lineage.checkpoint.CheckpointLatestPlanner"),
  MASTER_LINEAGE_CHECKPOINT_INTERVAL_MS(Name.MASTER_LINEAGE_CHECKPOINT_INTERVAL_MS, 300000),
  MASTER_LINEAGE_RECOMPUTE_INTERVAL_MS(Name.MASTER_LINEAGE_RECOMPUTE_INTERVAL_MS, 300000),
  MASTER_LINEAGE_RECOMPUTE_LOG_PATH(Name.MASTER_LINEAGE_RECOMPUTE_LOG_PATH,
      String.format("${%s}/recompute.log", Name.LOGS_DIR)),
  MASTER_PRINCIPAL(Name.MASTER_PRINCIPAL, null),
  MASTER_RETRY(Name.MASTER_RETRY, 29),
  MASTER_RPC_PORT(Name.MASTER_RPC_PORT, 19998),
  MASTER_STARTUP_CONSISTENCY_CHECK_ENABLED(Name.MASTER_STARTUP_CONSISTENCY_CHECK_ENABLED, true),
  MASTER_TIERED_STORE_GLOBAL_LEVEL0_ALIAS(Name.MASTER_TIERED_STORE_GLOBAL_LEVEL0_ALIAS, "MEM"),
  MASTER_TIERED_STORE_GLOBAL_LEVEL1_ALIAS(Name.MASTER_TIERED_STORE_GLOBAL_LEVEL1_ALIAS, "SSD"),
  MASTER_TIERED_STORE_GLOBAL_LEVEL2_ALIAS(Name.MASTER_TIERED_STORE_GLOBAL_LEVEL2_ALIAS, "HDD"),
  MASTER_TIERED_STORE_GLOBAL_LEVELS(Name.MASTER_TIERED_STORE_GLOBAL_LEVELS, 3),
  MASTER_TTL_CHECKER_INTERVAL_MS(Name.MASTER_TTL_CHECKER_INTERVAL_MS, 3600000),
  MASTER_WEB_BIND_HOST(Name.MASTER_WEB_BIND_HOST, "0.0.0.0"),
  MASTER_WEB_HOSTNAME(Name.MASTER_WEB_HOSTNAME, null),
  MASTER_WEB_PORT(Name.MASTER_WEB_PORT, 19999),
  MASTER_WHITELIST(Name.MASTER_WHITELIST, "/"),
  MASTER_CONNECTION_TIMEOUT_MS(Name.MASTER_CONNECTION_TIMEOUT_MS, 0),
  MASTER_WORKER_THREADS_MAX(Name.MASTER_WORKER_THREADS_MAX, 2048),
  MASTER_WORKER_THREADS_MIN(Name.MASTER_WORKER_THREADS_MIN, 512),
  MASTER_WORKER_TIMEOUT_MS(Name.MASTER_WORKER_TIMEOUT_MS, 300000),

  //
  // Worker related properties
  //
  WORKER_ALLOCATOR_CLASS(Name.WORKER_ALLOCATOR_CLASS,
      "alluxio.worker.block.allocator.MaxFreeAllocator"),
  WORKER_BIND_HOST(Name.WORKER_BIND_HOST, "0.0.0.0"),
  WORKER_BLOCK_HEARTBEAT_INTERVAL_MS(Name.WORKER_BLOCK_HEARTBEAT_INTERVAL_MS, 1000),
  WORKER_BLOCK_HEARTBEAT_TIMEOUT_MS(Name.WORKER_BLOCK_HEARTBEAT_TIMEOUT_MS, 60000),
  WORKER_BLOCK_THREADS_MAX(Name.WORKER_BLOCK_THREADS_MAX, 2048),
  WORKER_BLOCK_THREADS_MIN(Name.WORKER_BLOCK_THREADS_MIN, 256),
  WORKER_DATA_BIND_HOST(Name.WORKER_DATA_BIND_HOST, "0.0.0.0"),
  WORKER_DATA_FOLDER(Name.WORKER_DATA_FOLDER, "/alluxioworker/"),
  WORKER_DATA_HOSTNAME(Name.WORKER_DATA_HOSTNAME, null),
  WORKER_DATA_PORT(Name.WORKER_DATA_PORT, 29999),
  WORKER_DATA_SERVER_CLASS(Name.WORKER_DATA_SERVER_CLASS, "alluxio.worker.netty.NettyDataServer"),
  WORKER_DATA_TMP_FOLDER(Name.WORKER_DATA_TMP_FOLDER, ".tmp_blocks"),
  WORKER_DATA_TMP_SUBDIR_MAX(Name.WORKER_DATA_TMP_SUBDIR_MAX, 1024),
  WORKER_EVICTOR_CLASS(Name.WORKER_EVICTOR_CLASS, "alluxio.worker.block.evictor.LRUEvictor"),
  WORKER_EVICTOR_LRFU_ATTENUATION_FACTOR(Name.WORKER_EVICTOR_LRFU_ATTENUATION_FACTOR, 2.0),
  WORKER_EVICTOR_LRFU_STEP_FACTOR(Name.WORKER_EVICTOR_LRFU_STEP_FACTOR, 0.25),
  WORKER_FILE_PERSIST_POOL_SIZE(Name.WORKER_FILE_PERSIST_POOL_SIZE, 64),
  WORKER_FILE_PERSIST_RATE_LIMIT(Name.WORKER_FILE_PERSIST_RATE_LIMIT, "2GB"),
  WORKER_FILE_PERSIST_RATE_LIMIT_ENABLED(Name.WORKER_FILE_PERSIST_RATE_LIMIT_ENABLED, false),
  WORKER_FILE_BUFFER_SIZE(Name.WORKER_FILE_BUFFER_SIZE, "1MB"),
  WORKER_FILESYSTEM_HEARTBEAT_INTERVAL_MS(Name.WORKER_FILESYSTEM_HEARTBEAT_INTERVAL_MS, 1000),
  WORKER_HOSTNAME(Name.WORKER_HOSTNAME, null),
  WORKER_KEYTAB_FILE(Name.WORKER_KEYTAB_FILE, null),
  WORKER_MEMORY_SIZE(Name.WORKER_MEMORY_SIZE, "1GB"),
  WORKER_NETWORK_NETTY_BACKLOG(Name.WORKER_NETWORK_NETTY_BACKLOG, null),
  WORKER_NETWORK_NETTY_BOSS_THREADS(Name.WORKER_NETWORK_NETTY_BOSS_THREADS, 1),
  WORKER_NETWORK_NETTY_BUFFER_RECEIVE(Name.WORKER_NETWORK_NETTY_BUFFER_RECEIVE, null),
  WORKER_NETWORK_NETTY_BUFFER_SEND(Name.WORKER_NETWORK_NETTY_BUFFER_SEND, null),
  WORKER_NETWORK_NETTY_CHANNEL(Name.WORKER_NETWORK_NETTY_CHANNEL, null),
  WORKER_NETWORK_NETTY_FILE_TRANSFER_TYPE(Name.WORKER_NETWORK_NETTY_FILE_TRANSFER_TYPE, "MAPPED"),
  WORKER_NETWORK_NETTY_SHUTDOWN_QUIET_PERIOD(Name.WORKER_NETWORK_NETTY_SHUTDOWN_QUIET_PERIOD, 2),
  WORKER_NETWORK_NETTY_SHUTDOWN_TIMEOUT(Name.WORKER_NETWORK_NETTY_SHUTDOWN_TIMEOUT, 15),
  WORKER_NETWORK_NETTY_WATERMARK_HIGH(Name.WORKER_NETWORK_NETTY_WATERMARK_HIGH, "32KB"),
  WORKER_NETWORK_NETTY_WATERMARK_LOW(Name.WORKER_NETWORK_NETTY_WATERMARK_LOW, "8KB"),
  WORKER_NETWORK_NETTY_WORKER_THREADS(Name.WORKER_NETWORK_NETTY_WORKER_THREADS, 0),
  WORKER_NETWORK_NETTY_WRITER_BUFFER_SIZE_PACKETS(
      Name.WORKER_NETWORK_NETTY_WRITER_BUFFER_SIZE_PACKETS, 16),
  WORKER_NETWORK_NETTY_READER_BUFFER_SIZE_PACKETS(
      Name.WORKER_NETWORK_NETTY_READER_BUFFER_SIZE_PACKETS, 16),
  WORKER_NETWORK_NETTY_READER_PACKET_SIZE_BYTES(
      Name.WORKER_NETWORK_NETTY_READER_PACKET_SIZE_BYTES, "64KB"),
  WORKER_NETWORK_NETTY_BLOCK_READER_THREADS_MAX(
      Name.WORKER_NETWORK_NETTY_BLOCK_READER_THREADS_MAX, 128),
  WORKER_NETWORK_NETTY_BLOCK_WRITER_THREADS_MAX(
      Name.WORKER_NETWORK_NETTY_BLOCK_WRITER_THREADS_MAX, 128),
  WORKER_NETWORK_NETTY_FILE_READER_THREADS_MAX(
      Name.WORKER_NETWORK_NETTY_FILE_READER_THREADS_MAX, 128),
  WORKER_NETWORK_NETTY_FILE_WRITER_THREADS_MAX(
      Name.WORKER_NETWORK_NETTY_FILE_WRITER_THREADS_MAX, 128),

  WORKER_PRINCIPAL(Name.WORKER_PRINCIPAL, null),
  WORKER_RPC_PORT(Name.WORKER_RPC_PORT, 29998),
  WORKER_SESSION_TIMEOUT_MS(Name.WORKER_SESSION_TIMEOUT_MS, 60000),
  WORKER_TIERED_STORE_BLOCK_LOCK_READERS(Name.WORKER_TIERED_STORE_BLOCK_LOCK_READERS, 1000),
  WORKER_TIERED_STORE_BLOCK_LOCKS(Name.WORKER_TIERED_STORE_BLOCK_LOCKS, 1000),
  WORKER_TIERED_STORE_LEVEL0_ALIAS(Name.WORKER_TIERED_STORE_LEVEL0_ALIAS, "MEM"),
  WORKER_TIERED_STORE_LEVEL0_DIRS_PATH(Name.WORKER_TIERED_STORE_LEVEL0_DIRS_PATH, "/mnt/ramdisk"),
  WORKER_TIERED_STORE_LEVEL0_DIRS_QUOTA(Name.WORKER_TIERED_STORE_LEVEL0_DIRS_QUOTA,
      "${alluxio.worker.memory.size}"),
  WORKER_TIERED_STORE_LEVEL0_RESERVED_RATIO(Name.WORKER_TIERED_STORE_LEVEL0_RESERVED_RATIO, "0.1"),
  WORKER_TIERED_STORE_LEVEL1_ALIAS(Name.WORKER_TIERED_STORE_LEVEL1_ALIAS, null),
  WORKER_TIERED_STORE_LEVEL1_DIRS_PATH(Name.WORKER_TIERED_STORE_LEVEL1_DIRS_PATH, null),
  WORKER_TIERED_STORE_LEVEL1_DIRS_QUOTA(Name.WORKER_TIERED_STORE_LEVEL1_DIRS_QUOTA, null),
  WORKER_TIERED_STORE_LEVEL1_RESERVED_RATIO(Name.WORKER_TIERED_STORE_LEVEL1_RESERVED_RATIO, null),
  WORKER_TIERED_STORE_LEVEL2_ALIAS(Name.WORKER_TIERED_STORE_LEVEL2_ALIAS, null),
  WORKER_TIERED_STORE_LEVEL2_DIRS_PATH(Name.WORKER_TIERED_STORE_LEVEL2_DIRS_PATH, null),
  WORKER_TIERED_STORE_LEVEL2_DIRS_QUOTA(Name.WORKER_TIERED_STORE_LEVEL2_DIRS_QUOTA, null),
  WORKER_TIERED_STORE_LEVEL2_RESERVED_RATIO(Name.WORKER_TIERED_STORE_LEVEL2_RESERVED_RATIO, null),
  WORKER_TIERED_STORE_LEVELS(Name.WORKER_TIERED_STORE_LEVELS, 1),
  WORKER_TIERED_STORE_RESERVER_ENABLED(Name.WORKER_TIERED_STORE_RESERVER_ENABLED, false),
  WORKER_TIERED_STORE_RESERVER_INTERVAL_MS(Name.WORKER_TIERED_STORE_RESERVER_INTERVAL_MS, 1000),
  WORKER_TIERED_STORE_RETRY(Name.WORKER_TIERED_STORE_RETRY, 3),
  WORKER_WEB_BIND_HOST(Name.WORKER_WEB_BIND_HOST, "0.0.0.0"),
  WORKER_WEB_HOSTNAME(Name.WORKER_WEB_HOSTNAME, null),
  WORKER_WEB_PORT(Name.WORKER_WEB_PORT, 30000),

  //
  // Proxy related properties
  //
  PROXY_STREAM_CACHE_TIMEOUT_MS(Name.PROXY_STREAM_CACHE_TIMEOUT_MS, 3600000),
  PROXY_WEB_BIND_HOST(Name.PROXY_WEB_BIND_HOST, "0.0.0.0"),
  PROXY_WEB_HOSTNAME(Name.PROXY_WEB_HOSTNAME, null),
  PROXY_WEB_PORT(Name.PROXY_WEB_PORT, 39999),

  //
  // User related properties
  //
  USER_BLOCK_MASTER_CLIENT_THREADS(Name.USER_BLOCK_MASTER_CLIENT_THREADS, 10),
  USER_BLOCK_REMOTE_READ_BUFFER_SIZE_BYTES(Name.USER_BLOCK_REMOTE_READ_BUFFER_SIZE_BYTES, "8MB"),
  // Deprecated. It will be removed in 2.0.0.
  USER_BLOCK_REMOTE_READER_CLASS(Name.USER_BLOCK_REMOTE_READER_CLASS,
      "alluxio.client.netty.NettyRemoteBlockReader"),
  // Deprecated. It will be removed in 2.0.0.
  USER_BLOCK_REMOTE_WRITER_CLASS(Name.USER_BLOCK_REMOTE_WRITER_CLASS,
      "alluxio.client.netty.NettyRemoteBlockWriter"),
  USER_BLOCK_SIZE_BYTES_DEFAULT(Name.USER_BLOCK_SIZE_BYTES_DEFAULT, "512MB"),
  USER_BLOCK_WORKER_CLIENT_THREADS(Name.USER_BLOCK_WORKER_CLIENT_THREADS, 10),
  USER_BLOCK_WORKER_CLIENT_POOL_SIZE_MAX(Name.USER_BLOCK_WORKER_CLIENT_POOL_SIZE_MAX, 128),
  USER_BLOCK_WORKER_CLIENT_POOL_GC_THRESHOLD_MS(
      Name.USER_BLOCK_WORKER_CLIENT_POOL_GC_THRESHOLD_MS, 300 * Constants.SECOND_MS),

  USER_FAILED_SPACE_REQUEST_LIMITS(Name.USER_FAILED_SPACE_REQUEST_LIMITS, 3),
  USER_FILE_BUFFER_BYTES(Name.USER_FILE_BUFFER_BYTES, "1MB"),
  USER_FILE_CACHE_PARTIALLY_READ_BLOCK(Name.USER_FILE_CACHE_PARTIALLY_READ_BLOCK, true),
  USER_FILE_MASTER_CLIENT_THREADS(Name.USER_FILE_MASTER_CLIENT_THREADS, 10),
  USER_FILE_READ_TYPE_DEFAULT(Name.USER_FILE_READ_TYPE_DEFAULT, "CACHE_PROMOTE"),
  USER_FILE_SEEK_BUFFER_SIZE_BYTES(Name.USER_FILE_SEEK_BUFFER_SIZE_BYTES, "1MB"),
  USER_FILE_WAITCOMPLETED_POLL_MS(Name.USER_FILE_WAITCOMPLETED_POLL_MS, 1000),
  USER_FILE_WORKER_CLIENT_THREADS(Name.USER_FILE_WORKER_CLIENT_THREADS, 10),
  USER_FILE_WORKER_CLIENT_POOL_SIZE_MAX(Name.USER_FILE_WORKER_CLIENT_POOL_SIZE_MAX, 128),
  USER_FILE_WORKER_CLIENT_POOL_GC_THRESHOLD_MS(
      Name.USER_FILE_WORKER_CLIENT_POOL_GC_THRESHOLD_MS, 300 * Constants.SECOND_MS),
  USER_FILE_WRITE_LOCATION_POLICY(Name.USER_FILE_WRITE_LOCATION_POLICY,
      "alluxio.client.file.policy.LocalFirstPolicy"),
  USER_FILE_WRITE_AVOID_EVICTION_POLICY_RESERVED_BYTES(
      Name.USER_FILE_WRITE_AVOID_EVICTION_POLICY_RESERVED_BYTES, "0MB"),
  USER_FILE_WRITE_TYPE_DEFAULT(Name.USER_FILE_WRITE_TYPE_DEFAULT, "MUST_CACHE"),
  USER_FILE_WRITE_TIER_DEFAULT(Name.USER_FILE_WRITE_TIER_DEFAULT, Constants.FIRST_TIER),
  USER_HEARTBEAT_INTERVAL_MS(Name.USER_HEARTBEAT_INTERVAL_MS, 1000),
  USER_HOSTNAME(Name.USER_HOSTNAME, null),
  USER_LINEAGE_ENABLED(Name.USER_LINEAGE_ENABLED, false),
  USER_LINEAGE_MASTER_CLIENT_THREADS(Name.USER_LINEAGE_MASTER_CLIENT_THREADS, 10),
  USER_NETWORK_NETTY_CHANNEL(Name.USER_NETWORK_NETTY_CHANNEL, null),
  USER_NETWORK_NETTY_TIMEOUT_MS(Name.USER_NETWORK_NETTY_TIMEOUT_MS, 30000),
  USER_NETWORK_NETTY_WORKER_THREADS(Name.USER_NETWORK_NETTY_WORKER_THREADS, 0),
  USER_NETWORK_NETTY_CHANNEL_POOL_SIZE_MAX(Name.USER_NETWORK_NETTY_CHANNEL_POOL_SIZE_MAX, 1024),
  USER_NETWORK_NETTY_CHANNEL_POOL_GC_THRESHOLD_MS(
      Name.USER_NETWORK_NETTY_CHANNEL_POOL_GC_THRESHOLD_MS, 300 * Constants.SECOND_MS),
  USER_NETWORK_NETTY_CHANNEL_POOL_DISABLED(Name.USER_NETWORK_NETTY_CHANNEL_POOL_DISABLED, false),
  USER_NETWORK_NETTY_WRITER_PACKET_SIZE_BYTES(Name.USER_NETWORK_NETTY_WRITER_PACKET_SIZE_BYTES,
      "64KB"),
  USER_NETWORK_NETTY_WRITER_BUFFER_SIZE_PACKETS(Name.USER_NETWORK_NETTY_WRITER_BUFFER_SIZE_PACKETS,
      16),
  USER_NETWORK_NETTY_READER_BUFFER_SIZE_PACKETS(Name.USER_NETWORK_NETTY_READER_BUFFER_SIZE_PACKETS,
      16),
  USER_NETWORK_NETTY_READER_CANCEL_ENABLED(Name.USER_NETWORK_NETTY_READER_CANCEL_ENABLED, true),
  USER_UFS_DELEGATION_ENABLED(Name.USER_UFS_DELEGATION_ENABLED, true),
  USER_UFS_DELEGATION_READ_BUFFER_SIZE_BYTES(Name.USER_UFS_DELEGATION_READ_BUFFER_SIZE_BYTES,
      "8MB"),
  USER_UFS_DELEGATION_WRITE_BUFFER_SIZE_BYTES(Name.USER_UFS_DELEGATION_WRITE_BUFFER_SIZE_BYTES,
      "2MB"),
  // Deprecated. It will be removed in 2.0.0.
  USER_UFS_FILE_READER_CLASS(Name.USER_UFS_FILE_READER_CLASS,
      "alluxio.client.netty.NettyUnderFileSystemFileReader"),
  // Deprecated. It will be removed in 2.0.0.
  USER_UFS_FILE_WRITER_CLASS(Name.USER_UFS_FILE_WRITER_CLASS,
      "alluxio.client.netty.NettyUnderFileSystemFileWriter"),
  USER_UFS_BLOCK_READ_LOCATION_POLICY(Name.USER_UFS_BLOCK_READ_LOCATION_POLICY,
      "alluxio.client.file.policy.LocalFirstPolicy"),
  USER_UFS_BLOCK_READ_LOCATION_POLICY_DETERMINISTIC_HASH_SHARDS(
      Name.USER_UFS_BLOCK_READ_LOCATION_POLICY_DETERMINISTIC_HASH_SHARDS, 1),
  USER_UFS_BLOCK_READ_CONCURRENCY_MAX(Name.USER_UFS_BLOCK_READ_CONCURRENCY_MAX,
      Integer.MAX_VALUE),
  USER_UFS_BLOCK_OPEN_TIMEOUT_MS(Name.USER_UFS_BLOCK_OPEN_TIMEOUT_MS, 300000),
  USER_LOCAL_READER_PACKET_SIZE_BYTES(Name.USER_LOCAL_READER_PACKET_SIZE_BYTES, "8MB"),
  USER_LOCAL_WRITER_PACKET_SIZE_BYTES(Name.USER_LOCAL_WRITER_PACKET_SIZE_BYTES, "64KB"),
  USER_PACKET_STREAMING_ENABLED(Name.USER_PACKET_STREAMING_ENABLED, false),
  USER_RPC_RETRY_BASE_SLEEP_MS(Name.USER_RPC_RETRY_BASE_SLEEP_MS, 50),
  USER_RPC_RETRY_MAX_SLEEP_MS(Name.USER_RPC_RETRY_MAX_SLEEP_MS, 5000),
  USER_RPC_RETRY_MAX_NUM_RETRY(Name.USER_RPC_RETRY_MAX_NUM_RETRY, 20),
<<<<<<< HEAD
  USER_DATE_FORMAT_PATTERN(Name.USER_DATE_FORMAT_PATTERN, "MM-dd-yyyy HH:mm:ss:SSS"),
=======
  USER_FILE_PASSIVE_CACHE_ENABLED(Name.USER_FILE_PASSIVE_CACHE_ENABLED, true),
>>>>>>> 80cdff05

  //
  // FUSE integration related properties
  //
  /** Maximum number of Alluxio paths to cache for fuse conversion. */
  FUSE_CACHED_PATHS_MAX(Name.FUSE_CACHED_PATHS_MAX, 500),
  /** Have the fuse process log every FS request. */
  FUSE_DEBUG_ENABLED(Name.FUSE_DEBUG_ENABLED, false),

  /** FUSE file system name. */
  FUSE_FS_NAME(Name.FUSE_FS_NAME, "alluxio-fuse"),
  FUSE_FS_ROOT(Name.FUSE_FS_ROOT, "/"),
  /**
   * Passed to fuse-mount, maximum granularity of write operations:
   * Capped by the kernel to 128KB max (as of Linux 3.16.0),.
   */
  FUSE_MAXWRITE_BYTES(Name.FUSE_MAXWRITE_BYTES, 131072),
  FUSE_MOUNT_DEFAULT(Name.FUSE_MOUNT_DEFAULT, "/mnt/alluxio"),

  //
  // Security related properties
  //
  SECURITY_AUTHENTICATION_CUSTOM_PROVIDER_CLASS(Name.SECURITY_AUTHENTICATION_CUSTOM_PROVIDER_CLASS,
      null),
  SECURITY_AUTHENTICATION_SOCKET_TIMEOUT_MS(Name.SECURITY_AUTHENTICATION_SOCKET_TIMEOUT_MS,
      "600000"),
  SECURITY_AUTHENTICATION_TYPE(Name.SECURITY_AUTHENTICATION_TYPE, "SIMPLE"),
  SECURITY_AUTHORIZATION_PERMISSION_ENABLED(Name.SECURITY_AUTHORIZATION_PERMISSION_ENABLED, true),
  SECURITY_AUTHORIZATION_PERMISSION_SUPERGROUP(Name.SECURITY_AUTHORIZATION_PERMISSION_SUPERGROUP,
      "supergroup"),
  SECURITY_AUTHORIZATION_PERMISSION_UMASK(Name.SECURITY_AUTHORIZATION_PERMISSION_UMASK, "022"),
  SECURITY_GROUP_MAPPING_CACHE_TIMEOUT_MS(Name.SECURITY_GROUP_MAPPING_CACHE_TIMEOUT_MS, "60000"),
  SECURITY_GROUP_MAPPING_CLASS(Name.SECURITY_GROUP_MAPPING_CLASS,
      "alluxio.security.group.provider.ShellBasedUnixGroupsMapping"),
  SECURITY_LOGIN_USERNAME(Name.SECURITY_LOGIN_USERNAME, null),

  //
  // Mesos and Yarn related properties
  //
  INTEGRATION_MASTER_RESOURCE_CPU(Name.INTEGRATION_MASTER_RESOURCE_CPU, 1),
  INTEGRATION_MASTER_RESOURCE_MEM(Name.INTEGRATION_MASTER_RESOURCE_MEM, "1024MB"),
  INTEGRATION_MESOS_ALLUXIO_JAR_URL(Name.INTEGRATION_MESOS_ALLUXIO_JAR_URL,
      String.format("http://downloads.alluxio.org/downloads/files/${%s}/"
      + "alluxio-${%s}-bin.tar.gz", Name.VERSION, Name.VERSION)),
  INTEGRATION_MESOS_ALLUXIO_MASTER_NAME(Name.INTEGRATION_MESOS_ALLUXIO_MASTER_NAME,
      "AlluxioMaster"),
  INTEGRATION_MESOS_ALLUXIO_MASTER_NODE_COUNT(Name.INTEGRATION_MESOS_ALLUXIO_MASTER_NODE_COUNT, 1),
  INTEGRATION_MESOS_ALLUXIO_WORKER_NAME(Name.INTEGRATION_MESOS_ALLUXIO_WORKER_NAME,
      "AlluxioWorker"),
  INTEGRATION_MESOS_JDK_PATH(Name.INTEGRATION_MESOS_JDK_PATH, "jdk1.7.0_79"),
  INTEGRATION_MESOS_JDK_URL(Name.INTEGRATION_MESOS_JDK_URL,
      "https://alluxio-mesos.s3.amazonaws.com/jdk-7u79-linux-x64.tar.gz"),
  INTEGRATION_MESOS_PRINCIPAL(Name.INTEGRATION_MESOS_PRINCIPAL, "alluxio"),
  INTEGRATION_MESOS_ROLE(Name.INTEGRATION_MESOS_ROLE, "*"),
  INTEGRATION_MESOS_SECRET(Name.INTEGRATION_MESOS_SECRET, null),
  INTEGRATION_MESOS_USER(Name.INTEGRATION_MESOS_USER, ""),
  INTEGRATION_WORKER_RESOURCE_CPU(Name.INTEGRATION_WORKER_RESOURCE_CPU, 1),
  INTEGRATION_WORKER_RESOURCE_MEM(Name.INTEGRATION_WORKER_RESOURCE_MEM, "1024MB"),
  INTEGRATION_YARN_WORKERS_PER_HOST_MAX(Name.INTEGRATION_YARN_WORKERS_PER_HOST_MAX, 1),
  ;

  /**
   * A nested class to hold named string constants for their corresponding enum values.
   * Used for setting configuration in integration tests.
   */
  @ThreadSafe
  public static final class Name {
    public static final String CONF_DIR = "alluxio.conf.dir";
    public static final String DEBUG = "alluxio.debug";
    public static final String HOME = "alluxio.home";
    public static final String INTEGRATION_MASTER_RESOURCE_CPU =
        "alluxio.integration.master.resource.cpu";
    public static final String INTEGRATION_MASTER_RESOURCE_MEM =
        "alluxio.integration.master.resource.mem";
    public static final String INTEGRATION_MESOS_ALLUXIO_MASTER_NAME =
        "alluxio.integration.mesos.master.name";
    public static final String INTEGRATION_MESOS_ALLUXIO_MASTER_NODE_COUNT =
        "alluxio.integration.mesos.master.node.count";
    public static final String INTEGRATION_MESOS_ALLUXIO_WORKER_NAME =
        "alluxio.integration.mesos.worker.name";
    public static final String INTEGRATION_MESOS_ALLUXIO_JAR_URL =
        "alluxio.integration.mesos.alluxio.jar.url";
    public static final String INTEGRATION_MESOS_JDK_PATH = "alluxio.integration.mesos.jdk.path";
    public static final String INTEGRATION_MESOS_JDK_URL = "alluxio.integration.mesos.jdk.url";
    public static final String INTEGRATION_MESOS_PRINCIPAL = "alluxio.integration.mesos.principal";
    public static final String INTEGRATION_MESOS_ROLE = "alluxio.integration.mesos.role";
    public static final String INTEGRATION_MESOS_SECRET = "alluxio.integration.mesos.secret";
    public static final String INTEGRATION_MESOS_USER = "alluxio.integration.mesos.user";
    public static final String INTEGRATION_WORKER_RESOURCE_CPU =
        "alluxio.integration.worker.resource.cpu";
    public static final String INTEGRATION_WORKER_RESOURCE_MEM =
        "alluxio.integration.worker.resource.mem";
    public static final String INTEGRATION_YARN_WORKERS_PER_HOST_MAX =
        "alluxio.integration.yarn.workers.per.host.max";
    public static final String KEY_VALUE_ENABLED = "alluxio.keyvalue.enabled";
    public static final String KEY_VALUE_PARTITION_SIZE_BYTES_MAX =
        "alluxio.keyvalue.partition.size.bytes.max";
    public static final String LOGGER_TYPE = "alluxio.logger.type";
    public static final String LOGS_DIR = "alluxio.logs.dir";
    public static final String METRICS_CONF_FILE = "alluxio.metrics.conf.file";
    public static final String NETWORK_HOST_RESOLUTION_TIMEOUT_MS =
        "alluxio.network.host.resolution.timeout.ms";
    public static final String NETWORK_THRIFT_FRAME_SIZE_BYTES_MAX =
        "alluxio.network.thrift.frame.size.bytes.max";
    public static final String SITE_CONF_DIR = "alluxio.site.conf.dir";
    public static final String TEST_MODE = "alluxio.test.mode";
    public static final String VERSION = "alluxio.version";
    public static final String WEB_RESOURCES = "alluxio.web.resources";
    public static final String WEB_THREADS = "alluxio.web.threads";
    public static final String WORK_DIR = "alluxio.work.dir";
    public static final String ZOOKEEPER_ADDRESS = "alluxio.zookeeper.address";
    public static final String ZOOKEEPER_ELECTION_PATH = "alluxio.zookeeper.election.path";
    public static final String ZOOKEEPER_ENABLED = "alluxio.zookeeper.enabled";
    public static final String ZOOKEEPER_LEADER_INQUIRY_RETRY_COUNT =
        "alluxio.zookeeper.leader.inquiry.retry";
    public static final String ZOOKEEPER_LEADER_PATH = "alluxio.zookeeper.leader.path";

    //
    // UFS related properties
    //
    public static final String UNDERFS_ADDRESS = "alluxio.underfs.address";
    public static final String UNDERFS_ALLOW_SET_OWNER_FAILURE =
        "alluxio.underfs.allow.set.owner.failure";
    public static final String UNDERFS_LISTING_LENGTH = "alluxio.underfs.listing.length";
    public static final String UNDERFS_GCS_OWNER_ID_TO_USERNAME_MAPPING =
        "alluxio.underfs.gcs.owner.id.to.username.mapping";
    public static final String UNDERFS_GLUSTERFS_IMPL = "alluxio.underfs.glusterfs.impl";
    public static final String UNDERFS_GLUSTERFS_MOUNTS = "alluxio.underfs.glusterfs.mounts";
    public static final String UNDERFS_GLUSTERFS_MR_DIR =
        "alluxio.underfs.glusterfs.mapred.system.dir";
    public static final String UNDERFS_GLUSTERFS_VOLUMES = "alluxio.underfs.glusterfs.volumes";
    public static final String UNDERFS_HDFS_CONFIGURATION = "alluxio.underfs.hdfs.configuration";
    public static final String UNDERFS_HDFS_IMPL = "alluxio.underfs.hdfs.impl";
    public static final String UNDERFS_HDFS_PREFIXES = "alluxio.underfs.hdfs.prefixes";
    public static final String UNDERFS_HDFS_REMOTE = "alluxio.underfs.hdfs.remote";
    public static final String UNDERFS_OBJECT_STORE_MOUNT_SHARED_PUBLICLY =
        "alluxio.underfs.object.store.mount.shared.publicly";
    public static final String UNDERFS_OSS_CONNECT_MAX = "alluxio.underfs.oss.connection.max";
    public static final String UNDERFS_OSS_CONNECT_TIMEOUT =
        "alluxio.underfs.oss.connection.timeout.ms";
    public static final String UNDERFS_OSS_CONNECT_TTL = "alluxio.underfs.oss.connection.ttl";
    public static final String UNDERFS_OSS_SOCKET_TIMEOUT = "alluxio.underfs.oss.socket.timeout.ms";
    public static final String UNDERFS_S3A_INHERIT_ACL = "alluxio.underfs.s3a.inherit_acl";
    public static final String UNDERFS_S3A_CONSISTENCY_TIMEOUT_MS =
        "alluxio.underfs.s3a.consistency.timeout.ms";
    public static final String UNDERFS_S3A_REQUEST_TIMEOUT_MS =
        "alluxio.underfs.s3a.request.timeout.ms";
    public static final String UNDERFS_S3A_SECURE_HTTP_ENABLED =
        "alluxio.underfs.s3a.secure.http.enabled";
    public static final String UNDERFS_S3A_SERVER_SIDE_ENCRYPTION_ENABLED =
        "alluxio.underfs.s3a.server.side.encryption.enabled";
    public static final String UNDERFS_S3A_SOCKET_TIMEOUT_MS =
        "alluxio.underfs.s3a.socket.timeout.ms";
    public static final String UNDERFS_S3_ADMIN_THREADS_MAX =
        "alluxio.underfs.s3.admin.threads.max";
    public static final String UNDERFS_S3_DISABLE_DNS_BUCKETS =
        "alluxio.underfs.s3.disable.dns.buckets";
    public static final String UNDERFS_S3_ENDPOINT = "alluxio.underfs.s3.endpoint";
    public static final String UNDERFS_S3_ENDPOINT_HTTPS_PORT =
        "alluxio.underfs.s3.endpoint.https.port";
    public static final String UNDERFS_S3_ENDPOINT_HTTP_PORT =
        "alluxio.underfs.s3.endpoint.http.port";
    public static final String UNDERFS_S3_OWNER_ID_TO_USERNAME_MAPPING =
        "alluxio.underfs.s3.owner.id.to.username.mapping";
    public static final String UNDERFS_S3_PROXY_HOST = "alluxio.underfs.s3.proxy.host";
    public static final String UNDERFS_S3_PROXY_HTTPS_ONLY = "alluxio.underfs.s3.proxy.https.only";
    public static final String UNDERFS_S3_PROXY_PORT = "alluxio.underfs.s3.proxy.port";
    public static final String UNDERFS_S3_THREADS_MAX = "alluxio.underfs.s3.threads.max";
    public static final String UNDERFS_S3_UPLOAD_THREADS_MAX =
        "alluxio.underfs.s3.upload.threads.max";

    //
    // UFS access control related properties
    //
    public static final String GCS_ACCESS_KEY = "fs.gcs.accessKeyId";
    public static final String GCS_SECRET_KEY = "fs.gcs.secretAccessKey";
    public static final String OSS_ACCESS_KEY = "fs.oss.accessKeyId";
    public static final String OSS_ENDPOINT_KEY = "fs.oss.endpoint";
    public static final String OSS_SECRET_KEY = "fs.oss.accessKeySecret";
    public static final String S3A_ACCESS_KEY = "aws.accessKeyId";
    public static final String S3A_SECRET_KEY = "aws.secretKey";
    public static final String S3N_ACCESS_KEY = "fs.s3n.awsAccessKeyId";
    public static final String S3N_SECRET_KEY = "fs.s3n.awsSecretAccessKey";
    public static final String SWIFT_API_KEY = "fs.swift.apikey";
    public static final String SWIFT_AUTH_METHOD_KEY = "fs.swift.auth.method";
    public static final String SWIFT_AUTH_URL_KEY = "fs.swift.auth.url";
    public static final String SWIFT_PASSWORD_KEY = "fs.swift.password";
    public static final String SWIFT_SIMULATION = "fs.swift.simulation";
    public static final String SWIFT_TENANT_KEY = "fs.swift.tenant";
    public static final String SWIFT_USER_KEY = "fs.swift.user";
    public static final String SWIFT_USE_PUBLIC_URI_KEY = "fs.swift.use.public.url";
    public static final String SWIFT_REGION_KEY = "fs.swift.region";

    //
    // Master related properties
    //
    public static final String MASTER_ADDRESS = "alluxio.master.address";
    public static final String MASTER_BIND_HOST = "alluxio.master.bind.host";
    public static final String MASTER_FILE_ASYNC_PERSIST_HANDLER =
        "alluxio.master.file.async.persist.handler";
    public static final String MASTER_FORMAT_FILE_PREFIX = "alluxio.master.format.file_prefix";
    public static final String MASTER_HEARTBEAT_INTERVAL_MS =
        "alluxio.master.heartbeat.interval.ms";
    public static final String MASTER_HOSTNAME = "alluxio.master.hostname";
    public static final String MASTER_JOURNAL_FLUSH_BATCH_TIME_MS =
        "alluxio.master.journal.flush.batch.time.ms";
    public static final String MASTER_JOURNAL_FLUSH_TIMEOUT_MS =
        "alluxio.master.journal.flush.timeout.ms";
    public static final String MASTER_JOURNAL_FOLDER = "alluxio.master.journal.folder";
    public static final String MASTER_JOURNAL_FORMATTER_CLASS =
        "alluxio.master.journal.formatter.class";
    public static final String MASTER_JOURNAL_LOG_SIZE_BYTES_MAX =
        "alluxio.master.journal.log.size.bytes.max";
    public static final String MASTER_JOURNAL_TAILER_SHUTDOWN_QUIET_WAIT_TIME_MS =
        "alluxio.master.journal.tailer.shutdown.quiet.wait.time.ms";
    public static final String MASTER_JOURNAL_TAILER_SLEEP_TIME_MS =
        "alluxio.master.journal.tailer.sleep.time.ms";
    public static final String MASTER_KEYTAB_KEY_FILE = "alluxio.master.keytab.file";
    public static final String MASTER_LINEAGE_CHECKPOINT_CLASS =
        "alluxio.master.lineage.checkpoint.class";
    public static final String MASTER_LINEAGE_CHECKPOINT_INTERVAL_MS =
        "alluxio.master.lineage.checkpoint.interval.ms";
    public static final String MASTER_LINEAGE_RECOMPUTE_INTERVAL_MS =
        "alluxio.master.lineage.recompute.interval.ms";
    public static final String MASTER_LINEAGE_RECOMPUTE_LOG_PATH =
        "alluxio.master.lineage.recompute.log.path";
    public static final String MASTER_PRINCIPAL = "alluxio.master.principal";
    public static final String MASTER_RETRY = "alluxio.master.retry";
    public static final String MASTER_RPC_PORT = "alluxio.master.port";
    public static final String MASTER_STARTUP_CONSISTENCY_CHECK_ENABLED =
        "alluxio.master.startup.consistency.check.enabled";
    public static final String MASTER_TIERED_STORE_GLOBAL_LEVEL0_ALIAS =
        "alluxio.master.tieredstore.global.level0.alias";
    public static final String MASTER_TIERED_STORE_GLOBAL_LEVEL1_ALIAS =
        "alluxio.master.tieredstore.global.level1.alias";
    public static final String MASTER_TIERED_STORE_GLOBAL_LEVEL2_ALIAS =
        "alluxio.master.tieredstore.global.level2.alias";
    public static final String MASTER_TIERED_STORE_GLOBAL_LEVELS =
        "alluxio.master.tieredstore.global.levels";
    public static final String MASTER_TTL_CHECKER_INTERVAL_MS =
        "alluxio.master.ttl.checker.interval.ms";
    public static final String MASTER_WEB_BIND_HOST = "alluxio.master.web.bind.host";
    public static final String MASTER_WEB_HOSTNAME = "alluxio.master.web.hostname";
    public static final String MASTER_WEB_PORT = "alluxio.master.web.port";
    public static final String MASTER_WHITELIST = "alluxio.master.whitelist";
    public static final String MASTER_CONNECTION_TIMEOUT_MS =
            "alluxio.master.connection.timeout.ms";
    public static final String MASTER_WORKER_THREADS_MAX = "alluxio.master.worker.threads.max";
    public static final String MASTER_WORKER_THREADS_MIN = "alluxio.master.worker.threads.min";
    public static final String MASTER_WORKER_TIMEOUT_MS = "alluxio.master.worker.timeout.ms";

    //
    // Worker related properties
    //
    public static final String WORKER_ALLOCATOR_CLASS = "alluxio.worker.allocator.class";
    public static final String WORKER_BIND_HOST = "alluxio.worker.bind.host";
    public static final String WORKER_BLOCK_HEARTBEAT_INTERVAL_MS =
        "alluxio.worker.block.heartbeat.interval.ms";
    public static final String WORKER_BLOCK_HEARTBEAT_TIMEOUT_MS =
        "alluxio.worker.block.heartbeat.timeout.ms";
    public static final String WORKER_BLOCK_THREADS_MAX = "alluxio.worker.block.threads.max";
    public static final String WORKER_BLOCK_THREADS_MIN = "alluxio.worker.block.threads.min";
    public static final String WORKER_DATA_BIND_HOST = "alluxio.worker.data.bind.host";
    public static final String WORKER_DATA_FOLDER = "alluxio.worker.data.folder";
    public static final String WORKER_DATA_HOSTNAME = "alluxio.worker.data.hostname";
    public static final String WORKER_DATA_PORT = "alluxio.worker.data.port";
    public static final String WORKER_DATA_SERVER_CLASS = "alluxio.worker.data.server.class";
    public static final String WORKER_DATA_TMP_FOLDER = "alluxio.worker.data.folder.tmp";
    public static final String WORKER_DATA_TMP_SUBDIR_MAX = "alluxio.worker.data.tmp.subdir.max";
    public static final String WORKER_EVICTOR_CLASS = "alluxio.worker.evictor.class";
    public static final String WORKER_EVICTOR_LRFU_ATTENUATION_FACTOR =
        "alluxio.worker.evictor.lrfu.attenuation.factor";
    public static final String WORKER_EVICTOR_LRFU_STEP_FACTOR =
        "alluxio.worker.evictor.lrfu.step.factor";
    public static final String WORKER_FILESYSTEM_HEARTBEAT_INTERVAL_MS =
        "alluxio.worker.filesystem.heartbeat.interval.ms";
    public static final String WORKER_FILE_PERSIST_POOL_SIZE =
        "alluxio.worker.file.persist.pool.size";
    public static final String WORKER_FILE_PERSIST_RATE_LIMIT =
        "alluxio.worker.file.persist.rate.limit";
    public static final String WORKER_FILE_PERSIST_RATE_LIMIT_ENABLED =
        "alluxio.worker.file.persist.rate.limit.enabled";
    public static final String WORKER_FILE_BUFFER_SIZE = "alluxio.worker.file.buffer.size";
    public static final String WORKER_HOSTNAME = "alluxio.worker.hostname";
    public static final String WORKER_KEYTAB_FILE = "alluxio.worker.keytab.file";
    public static final String WORKER_MEMORY_SIZE = "alluxio.worker.memory.size";
    public static final String WORKER_NETWORK_NETTY_BACKLOG =
        "alluxio.worker.network.netty.backlog";
    public static final String WORKER_NETWORK_NETTY_BOSS_THREADS =
        "alluxio.worker.network.netty.boss.threads";
    public static final String WORKER_NETWORK_NETTY_BUFFER_RECEIVE =
        "alluxio.worker.network.netty.buffer.receive";
    public static final String WORKER_NETWORK_NETTY_BUFFER_SEND =
        "alluxio.worker.network.netty.buffer.send";
    public static final String WORKER_NETWORK_NETTY_CHANNEL =
        "alluxio.worker.network.netty.channel";
    public static final String WORKER_NETWORK_NETTY_FILE_TRANSFER_TYPE =
        "alluxio.worker.network.netty.file.transfer";
    public static final String WORKER_NETWORK_NETTY_SHUTDOWN_QUIET_PERIOD =
        "alluxio.worker.network.netty.shutdown.quiet.period";
    public static final String WORKER_NETWORK_NETTY_SHUTDOWN_TIMEOUT =
        "alluxio.worker.network.netty.shutdown.timeout";
    public static final String WORKER_NETWORK_NETTY_WATERMARK_HIGH =
        "alluxio.worker.network.netty.watermark.high";
    public static final String WORKER_NETWORK_NETTY_WATERMARK_LOW =
        "alluxio.worker.network.netty.watermark.low";
    public static final String WORKER_NETWORK_NETTY_WORKER_THREADS =
        "alluxio.worker.network.netty.worker.threads";
    public static final String WORKER_NETWORK_NETTY_WRITER_BUFFER_SIZE_PACKETS =
        "alluxio.worker.network.netty.writer.buffer.size.packets";
    public static final String WORKER_NETWORK_NETTY_READER_BUFFER_SIZE_PACKETS =
        "alluxio.worker.network.netty.reader.buffer.size.packets";
    public static final String WORKER_NETWORK_NETTY_READER_PACKET_SIZE_BYTES =
        "alluxio.worker.network.netty.reader.packet.size.bytes";
    public static final String WORKER_NETWORK_NETTY_BLOCK_READER_THREADS_MAX =
        "alluxio.worker.network.netty.block.reader.threads.max";
    public static final String WORKER_NETWORK_NETTY_BLOCK_WRITER_THREADS_MAX =
        "alluxio.worker.network.netty.block.writer.threads.max";
    public static final String WORKER_NETWORK_NETTY_FILE_READER_THREADS_MAX =
        "alluxio.worker.network.netty.file.reader.threads.max";
    public static final String WORKER_NETWORK_NETTY_FILE_WRITER_THREADS_MAX =
        "alluxio.worker.network.netty.file.writer.threads.max";
    public static final String WORKER_PRINCIPAL = "alluxio.worker.principal";
    public static final String WORKER_RPC_PORT = "alluxio.worker.port";
    public static final String WORKER_SESSION_TIMEOUT_MS = "alluxio.worker.session.timeout.ms";
    public static final String WORKER_TIERED_STORE_BLOCK_LOCK_READERS =
         "alluxio.worker.tieredstore.block.lock.readers";
    public static final String WORKER_TIERED_STORE_BLOCK_LOCKS =
        "alluxio.worker.tieredstore.block.locks";
    public static final String WORKER_TIERED_STORE_LEVEL0_ALIAS =
        "alluxio.worker.tieredstore.level0.alias";
    public static final String WORKER_TIERED_STORE_LEVEL0_DIRS_PATH =
        "alluxio.worker.tieredstore.level0.dirs.path";
    public static final String WORKER_TIERED_STORE_LEVEL0_DIRS_QUOTA =
        "alluxio.worker.tieredstore.level0.dirs.quota";
    public static final String WORKER_TIERED_STORE_LEVEL0_RESERVED_RATIO =
        "alluxio.worker.tieredstore.level0.reserved.ratio";
    public static final String WORKER_TIERED_STORE_LEVEL1_ALIAS =
        "alluxio.worker.tieredstore.level1.alias";
    public static final String WORKER_TIERED_STORE_LEVEL1_DIRS_PATH =
        "alluxio.worker.tieredstore.level1.dirs.path";
    public static final String WORKER_TIERED_STORE_LEVEL1_DIRS_QUOTA =
        "alluxio.worker.tieredstore.level1.dirs.quota";
    public static final String WORKER_TIERED_STORE_LEVEL1_RESERVED_RATIO =
        "alluxio.worker.tieredstore.level1.reserved.ratio";
    public static final String WORKER_TIERED_STORE_LEVEL2_ALIAS =
        "alluxio.worker.tieredstore.level2.alias";
    public static final String WORKER_TIERED_STORE_LEVEL2_DIRS_PATH =
        "alluxio.worker.tieredstore.level2.dirs.path";
    public static final String WORKER_TIERED_STORE_LEVEL2_DIRS_QUOTA =
        "alluxio.worker.tieredstore.level2.dirs.quota";
    public static final String WORKER_TIERED_STORE_LEVEL2_RESERVED_RATIO =
        "alluxio.worker.tieredstore.level2.reserved.ratio";
    public static final String WORKER_TIERED_STORE_LEVELS = "alluxio.worker.tieredstore.levels";
    public static final String WORKER_TIERED_STORE_RESERVER_ENABLED =
        "alluxio.worker.tieredstore.reserver.enabled";
    public static final String WORKER_TIERED_STORE_RESERVER_INTERVAL_MS =
        "alluxio.worker.tieredstore.reserver.interval.ms";
    public static final String WORKER_TIERED_STORE_RETRY = "alluxio.worker.tieredstore.retry";
    public static final String WORKER_WEB_BIND_HOST = "alluxio.worker.web.bind.host";
    public static final String WORKER_WEB_HOSTNAME = "alluxio.worker.web.hostname";
    public static final String WORKER_WEB_PORT = "alluxio.worker.web.port";

    //
    // Proxy related properties
    //
    public static final String PROXY_STREAM_CACHE_TIMEOUT_MS =
        "alluxio.proxy.stream.cache.timeout.ms";
    public static final String PROXY_WEB_BIND_HOST = "alluxio.proxy.web.bind.host";
    public static final String PROXY_WEB_HOSTNAME = "alluxio.proxy.web.hostname";
    public static final String PROXY_WEB_PORT = "alluxio.proxy.web.port";

    //
    // User related properties
    //
    public static final String USER_BLOCK_MASTER_CLIENT_THREADS =
        "alluxio.user.block.master.client.threads";
    public static final String USER_BLOCK_REMOTE_READER_CLASS =
        "alluxio.user.block.remote.reader.class";
    public static final String USER_BLOCK_REMOTE_READ_BUFFER_SIZE_BYTES =
        "alluxio.user.block.remote.read.buffer.size.bytes";
    public static final String USER_BLOCK_REMOTE_WRITER_CLASS =
        "alluxio.user.block.remote.writer.class";
    public static final String USER_BLOCK_SIZE_BYTES_DEFAULT =
        "alluxio.user.block.size.bytes.default";
    public static final String USER_BLOCK_WORKER_CLIENT_THREADS =
        "alluxio.user.block.worker.client.threads";
    public static final String USER_BLOCK_WORKER_CLIENT_POOL_SIZE_MAX =
        "alluxio.user.block.worker.client.pool.size.max";
    public static final String USER_BLOCK_WORKER_CLIENT_POOL_GC_THRESHOLD_MS =
        "alluxio.user.block.worker.client.pool.gc.threshold.ms";
    public static final String USER_FAILED_SPACE_REQUEST_LIMITS =
        "alluxio.user.failed.space.request.limits";
    public static final String USER_FILE_BUFFER_BYTES = "alluxio.user.file.buffer.bytes";
    public static final String USER_FILE_CACHE_PARTIALLY_READ_BLOCK =
        "alluxio.user.file.cache.partially.read.block";
    public static final String USER_FILE_MASTER_CLIENT_THREADS =
        "alluxio.user.file.master.client.threads";
    public static final String USER_FILE_READ_TYPE_DEFAULT = "alluxio.user.file.readtype.default";
    public static final String USER_FILE_SEEK_BUFFER_SIZE_BYTES =
        "alluxio.user.file.seek.buffer.size.bytes";
    public static final String USER_FILE_WAITCOMPLETED_POLL_MS =
        "alluxio.user.file.waitcompleted.poll.ms";
    public static final String USER_FILE_WORKER_CLIENT_THREADS =
        "alluxio.user.file.worker.client.threads";
    public static final String USER_FILE_WORKER_CLIENT_POOL_SIZE_MAX =
        "alluxio.user.file.worker.client.pool.size.max";
    public static final String USER_FILE_WORKER_CLIENT_POOL_GC_THRESHOLD_MS =
        "alluxio.user.file.worker.client.pool.gc.threshold.ms";
    public static final String USER_FILE_WRITE_LOCATION_POLICY =
        "alluxio.user.file.write.location.policy.class";
    public static final String USER_FILE_WRITE_AVOID_EVICTION_POLICY_RESERVED_BYTES =
        "alluxio.user.file.write.avoid.eviction.policy.reserved.size.bytes";
    public static final String USER_FILE_WRITE_TYPE_DEFAULT = "alluxio.user.file.writetype.default";
    public static final String USER_FILE_WRITE_TIER_DEFAULT =
        "alluxio.user.file.write.tier.default";
    public static final String USER_HEARTBEAT_INTERVAL_MS = "alluxio.user.heartbeat.interval.ms";
    public static final String USER_HOSTNAME = "alluxio.user.hostname";
    public static final String USER_LINEAGE_ENABLED = "alluxio.user.lineage.enabled";
    public static final String USER_LINEAGE_MASTER_CLIENT_THREADS =
        "alluxio.user.lineage.master.client.threads";
    public static final String USER_NETWORK_NETTY_CHANNEL = "alluxio.user.network.netty.channel";
    public static final String USER_NETWORK_NETTY_TIMEOUT_MS =
        "alluxio.user.network.netty.timeout.ms";
    public static final String USER_NETWORK_NETTY_WORKER_THREADS =
        "alluxio.user.network.netty.worker.threads";
    public static final String USER_NETWORK_NETTY_CHANNEL_POOL_SIZE_MAX =
        "alluxio.user.network.netty.channel.pool.size.max";
    public static final String USER_NETWORK_NETTY_CHANNEL_POOL_GC_THRESHOLD_MS =
        "alluxio.user.network.netty.channel.pool.gc.threshold.ms";
    public static final String USER_NETWORK_NETTY_CHANNEL_POOL_DISABLED =
        "alluxio.user.network.netty.channel.pool.disabled";
    public static final String USER_NETWORK_NETTY_WRITER_PACKET_SIZE_BYTES =
        "alluxio.user.network.netty.writer.packet.size.bytes";
    public static final String USER_NETWORK_NETTY_WRITER_BUFFER_SIZE_PACKETS =
        "alluxio.user.network.netty.writer.buffer.size.packets";
    public static final String USER_NETWORK_NETTY_READER_BUFFER_SIZE_PACKETS =
        "alluxio.user.network.netty.reader.buffer.size.packets";
    public static final String USER_NETWORK_NETTY_READER_CANCEL_ENABLED =
        "alluxio.user.network.netty.reader.cancel.enabled";
    public static final String USER_UFS_DELEGATION_ENABLED = "alluxio.user.ufs.delegation.enabled";
    public static final String USER_UFS_DELEGATION_READ_BUFFER_SIZE_BYTES =
        "alluxio.user.ufs.delegation.read.buffer.size.bytes";
    public static final String USER_UFS_DELEGATION_WRITE_BUFFER_SIZE_BYTES =
        "alluxio.user.ufs.delegation.write.buffer.size.bytes";
    public static final String USER_UFS_FILE_READER_CLASS =
        "alluxio.user.ufs.file.reader.class";
    public static final String USER_UFS_FILE_WRITER_CLASS =
        "alluxio.user.ufs.file.writer.class";
    public static final String USER_UFS_BLOCK_READ_LOCATION_POLICY =
        "alluxio.user.ufs.block.read.location.policy";
    public static final String USER_UFS_BLOCK_READ_LOCATION_POLICY_DETERMINISTIC_HASH_SHARDS =
        "alluxio.user.ufs.block.read.location.policy.deterministic.hash.shards";
    public static final String USER_UFS_BLOCK_READ_CONCURRENCY_MAX =
        "alluxio.user.ufs.block.read.concurrency.max";
    public static final String USER_UFS_BLOCK_OPEN_TIMEOUT_MS =
        "alluxio.user.ufs.block.open.timeout.ms";

    public static final String USER_LOCAL_READER_PACKET_SIZE_BYTES =
        "alluxio.user.local.reader.packet.size.bytes";
    public static final String USER_LOCAL_WRITER_PACKET_SIZE_BYTES =
        "alluxio.user.local.writer.packet.size.bytes";
    public static final String USER_PACKET_STREAMING_ENABLED =
        "alluxio.user.packet.streaming.enabled";
    public static final String USER_RPC_RETRY_BASE_SLEEP_MS =
        "alluxio.user.rpc.retry.base.sleep.ms";
    public static final String USER_RPC_RETRY_MAX_SLEEP_MS =
        "alluxio.user.rpc.retry.max.sleep.ms";
    public static final String USER_RPC_RETRY_MAX_NUM_RETRY =
        "alluxio.user.rpc.retry.max.num.retry";
<<<<<<< HEAD
    public static final String USER_DATE_FORMAT_PATTERN =
        "alluxio.user.date.format.pattern";
=======
    public static final String USER_FILE_PASSIVE_CACHE_ENABLED =
        "alluxio.user.file.passive.cache.enabled";
>>>>>>> 80cdff05

    //
    // FUSE integration related properties
    //
    public static final String FUSE_CACHED_PATHS_MAX = "alluxio.fuse.cached.paths.max";
    public static final String FUSE_DEBUG_ENABLED = "alluxio.fuse.debug.enabled";
    public static final String FUSE_FS_NAME = "alluxio.fuse.fs.name";
    public static final String FUSE_FS_ROOT = "alluxio.fuse.fs.root";
    public static final String FUSE_MAXWRITE_BYTES = "alluxio.fuse.maxwrite.bytes";
    public static final String FUSE_MOUNT_DEFAULT = "alluxio.fuse.mount.default";

    //
    // Security related properties
    //
    public static final String SECURITY_AUTHENTICATION_CUSTOM_PROVIDER_CLASS =
        "alluxio.security.authentication.custom.provider.class";
    public static final String SECURITY_AUTHENTICATION_SOCKET_TIMEOUT_MS =
        "alluxio.security.authentication.socket.timeout.ms";
    public static final String SECURITY_AUTHENTICATION_TYPE =
        "alluxio.security.authentication.type";
    public static final String SECURITY_AUTHORIZATION_PERMISSION_ENABLED =
        "alluxio.security.authorization.permission.enabled";
    public static final String SECURITY_AUTHORIZATION_PERMISSION_SUPERGROUP =
        "alluxio.security.authorization.permission.supergroup";
    public static final String SECURITY_AUTHORIZATION_PERMISSION_UMASK =
        "alluxio.security.authorization.permission.umask";
    public static final String SECURITY_GROUP_MAPPING_CACHE_TIMEOUT_MS =
        "alluxio.security.group.mapping.cache.timeout.ms";
    public static final String SECURITY_GROUP_MAPPING_CLASS =
        "alluxio.security.group.mapping.class";
    public static final String SECURITY_LOGIN_USERNAME = "alluxio.security.login.username";

    private Name() {} // prevent instantiation
  }

  /** A map from a property key's string name to the key. */
  private static final Map<String, PropertyKey> KEYS_MAP = initKeysMap();

  /** Property name. */
  private final String mName;

  /** Property name. */
  private final String mDefaultValue;

  /**
   * @param keyStr string of property key
   * @return whether the input is a valid property name
   */
  public static boolean isValid(String keyStr) {
    return KEYS_MAP.containsKey(keyStr);
  }

  /**
   * Parses a string and return its corresponding {@link PropertyKey}, throwing exception if no such
   * a property can be found.
   *
   * @param keyStr string of property key
   * @return corresponding property
   */
  public static PropertyKey fromString(String keyStr) {
    PropertyKey key = KEYS_MAP.get(keyStr);
    if (key == null) {
      throw new IllegalArgumentException("Invalid property key " + keyStr);
    }
    return key;
  }

  /**
   * @return a Map from property key name to the key
   */
  private static Map<String, PropertyKey> initKeysMap() {
    Map<String, PropertyKey> map = new HashMap<>();
    for (PropertyKey key : PropertyKey.values()) {
      map.put(key.toString(), key);
    }
    return map;
  }

  /**
   * Constructs a configuration property.
   *
   * @param property String of this property
   * @param defaultValue Default value of this property in compile time if not null
   */
  PropertyKey(String property, Object defaultValue) {
    mName = property;
    if (defaultValue == null) {
      mDefaultValue = null;
    } else {
      mDefaultValue = defaultValue.toString();
    }
  }

  @Override
  public String toString() {
    return mName;
  }

  /**
   * @return the default value of a property key
   */
  public String getDefaultValue() {
    return mDefaultValue;
  }

}<|MERGE_RESOLUTION|>--- conflicted
+++ resolved
@@ -319,12 +319,8 @@
   USER_RPC_RETRY_BASE_SLEEP_MS(Name.USER_RPC_RETRY_BASE_SLEEP_MS, 50),
   USER_RPC_RETRY_MAX_SLEEP_MS(Name.USER_RPC_RETRY_MAX_SLEEP_MS, 5000),
   USER_RPC_RETRY_MAX_NUM_RETRY(Name.USER_RPC_RETRY_MAX_NUM_RETRY, 20),
-<<<<<<< HEAD
   USER_DATE_FORMAT_PATTERN(Name.USER_DATE_FORMAT_PATTERN, "MM-dd-yyyy HH:mm:ss:SSS"),
-=======
   USER_FILE_PASSIVE_CACHE_ENABLED(Name.USER_FILE_PASSIVE_CACHE_ENABLED, true),
->>>>>>> 80cdff05
-
   //
   // FUSE integration related properties
   //
@@ -794,14 +790,10 @@
         "alluxio.user.rpc.retry.max.sleep.ms";
     public static final String USER_RPC_RETRY_MAX_NUM_RETRY =
         "alluxio.user.rpc.retry.max.num.retry";
-<<<<<<< HEAD
     public static final String USER_DATE_FORMAT_PATTERN =
         "alluxio.user.date.format.pattern";
-=======
     public static final String USER_FILE_PASSIVE_CACHE_ENABLED =
         "alluxio.user.file.passive.cache.enabled";
->>>>>>> 80cdff05
-
     //
     // FUSE integration related properties
     //
