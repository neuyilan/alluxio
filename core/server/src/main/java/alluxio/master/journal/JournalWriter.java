/*
 * The Alluxio Open Foundation licenses this work under the Apache License, version 2.0
 * (the "License"). You may not use this work except in compliance with the License, which is
 * available at www.apache.org/licenses/LICENSE-2.0
 *
 * This software is distributed on an "AS IS" basis, WITHOUT WARRANTIES OR CONDITIONS OF ANY KIND,
 * either express or implied, as more fully set forth in the License.
 *
 * See the NOTICE file distributed with this work for information regarding copyright ownership.
 */

package alluxio.master.journal;

import alluxio.Configuration;
import alluxio.Constants;
import alluxio.PropertyKey;
import alluxio.exception.ExceptionMessage;
import alluxio.proto.journal.Journal.JournalEntry;
import alluxio.underfs.UnderFileSystem;
import alluxio.util.UnderFileSystemUtils;

import com.google.common.base.Preconditions;
import org.apache.hadoop.fs.FSDataOutputStream;
import org.slf4j.Logger;
import org.slf4j.LoggerFactory;

import java.io.DataOutputStream;
import java.io.IOException;
import java.io.OutputStream;

import javax.annotation.concurrent.ThreadSafe;

/**
 * This class manages all the writes to the journal. Journal writes happen in two phases:
 *
 * 1. First the checkpoint file is written. The checkpoint file contains entries reflecting the
 * state of the master with all of the completed logs applied.
 *
 * 2. Afterwards, entries are appended to log files. The checkpoint file must be written before the
 * log files.
 *
 * The latest state can be reconstructed by reading the checkpoint file, and applying all the
 * completed logs and then the remaining log in progress.
 */
@ThreadSafe
public final class JournalWriter {
  private static final Logger LOG = LoggerFactory.getLogger(Constants.LOGGER_TYPE);

  private final Journal mJournal;
  /** Absolute path to the directory storing all of the journal data. */
  private final String mJournalDirectory;
  /** Absolute path to the directory storing all completed logs. */
  private final String mCompletedDirectory;
  /**
   * Absolute path to the temporary checkpoint file. This is where a new checkpoint file is fully
   * written before being renamed to {@link #mCheckpointPath}
   */
  private final String mTempCheckpointPath;
  /** The UFS where the journal is being written to. */
  private final UnderFileSystem mUfs;
  private final long mMaxLogSize;

  /** The log number to assign to the next complete log. */
  private long mNextCompleteLogNumber = Journal.FIRST_COMPLETED_LOG_NUMBER;

  /** The output stream singleton for the checkpoint file. */
  private CheckpointOutputStream mCheckpointOutputStream = null;
  /** The output stream singleton for the entry log files. */
  private EntryOutputStream mEntryOutputStream = null;

  /** The sequence number for the next entry in the log. */
  private long mNextEntrySequenceNumber = 1;

  /** Checkpoint manager for updating and recovering the checkpoint file. */
  private CheckpointManager mCheckpointManager;

  /**
   * Creates a new instance of {@link JournalWriter}.
   *
   * @param journal the handle to the journal
   */
  JournalWriter(Journal journal) {
    mJournal = Preconditions.checkNotNull(journal);
    mJournalDirectory = mJournal.getDirectory();
    mCompletedDirectory = mJournal.getCompletedDirectory();
    mTempCheckpointPath = mJournal.getCheckpointFilePath() + ".tmp";
    mUfs = UnderFileSystem.get(mJournalDirectory);
    mMaxLogSize = Configuration.getBytes(PropertyKey.MASTER_JOURNAL_LOG_SIZE_BYTES_MAX);
    mCheckpointManager = new CheckpointManager(mUfs, mJournal.getCheckpointFilePath(), this);
  }

  /**
   * Marks all logs as completed.
   *
   * @throws IOException if an I/O error occurs
   */
  public synchronized void completeAllLogs() throws IOException {
    LOG.info("Marking all logs as complete.");
    // Loop over all complete logs starting from the beginning, to determine the next log number.
    mNextCompleteLogNumber = Journal.FIRST_COMPLETED_LOG_NUMBER;
    String logFilename = mJournal.getCompletedLogFilePath(mNextCompleteLogNumber);
    while (mUfs.isFile(logFilename)) {
      mNextCompleteLogNumber++;
      // generate the next completed log filename in the sequence.
      logFilename = mJournal.getCompletedLogFilePath(mNextCompleteLogNumber);
    }
    completeCurrentLog();
  }

  /**
   * Returns an output stream for the journal checkpoint. The returned output stream is a singleton
   * for this writer.
   *
   * @param latestSequenceNumber the sequence number of the latest journal entry. This sequence
   *        number will be used to determine the next sequence numbers for the subsequent journal
   *        entries.
   * @return the output stream for the journal checkpoint
   * @throws IOException if an I/O error occurs
   */
  public synchronized JournalOutputStream getCheckpointOutputStream(long latestSequenceNumber)
      throws IOException {
    if (mCheckpointOutputStream == null) {
      mCheckpointManager.recoverCheckpoint();
      LOG.info("Creating tmp checkpoint file: {}", mTempCheckpointPath);
      if (!mUfs.isDirectory(mJournalDirectory)) {
        LOG.info("Creating journal folder: {}", mJournalDirectory);
        mUfs.mkdirs(mJournalDirectory, true);
      }
      mNextEntrySequenceNumber = latestSequenceNumber + 1;
      LOG.info("Latest journal sequence number: {} Next journal sequence number: {}",
          latestSequenceNumber, mNextEntrySequenceNumber);
      UnderFileSystemUtils.deleteIfExists(mUfs, mTempCheckpointPath);
      mCheckpointOutputStream =
          new CheckpointOutputStream(new DataOutputStream(mUfs.create(mTempCheckpointPath)));
    }
    return mCheckpointOutputStream;
  }

  /**
   * Returns an output stream for the journal entries. The returned output stream is a singleton for
   * this writer.
   *
   * @return the output stream for the journal entries
   * @throws IOException if an I/O error occurs
   */
  public synchronized JournalOutputStream getEntryOutputStream() throws IOException {
    if (mCheckpointOutputStream == null || !mCheckpointOutputStream.isClosed()) {
      throw new IOException("The checkpoint must be written and closed before writing entries.");
    }
    if (mEntryOutputStream == null) {
      mEntryOutputStream = new EntryOutputStream(openCurrentLog());
    }
    return mEntryOutputStream;
  }

  /**
   * Closes the journal.
   *
   * @throws IOException if an I/O error occurs
   */
  public synchronized void close() throws IOException {
    if (mCheckpointOutputStream != null) {
      mCheckpointOutputStream.close();
    }
    if (mEntryOutputStream != null) {
      mEntryOutputStream.close();
    }
    // Close the ufs.
    mUfs.close();
  }

  /**
   * Returns the current log file output stream.
   *
   * @return the output stream for the current log file
   * @throws IOException if an I/O error occurs
   */
  private synchronized OutputStream openCurrentLog() throws IOException {
    String currentLogFile = mJournal.getCurrentLogFilePath();
    OutputStream os = mUfs.create(currentLogFile);
    LOG.info("Opened current log file: {}", currentLogFile);
    return os;
  }

  /**
   * Recovers the checkpoint file in case the master crashed while updating it previously.
   */
  public void recoverCheckpoint() {
    mCheckpointManager.recoverCheckpoint();
  }

  /**
   * Deletes all of the logs in the completed folder.
   *
   * @throws IOException if an I/O error occurs
   */
  public synchronized void deleteCompletedLogs() throws IOException {
    LOG.info("Deleting all completed log files...");
    // Loop over all complete logs starting from the end.
    long logNumber = Journal.FIRST_COMPLETED_LOG_NUMBER;
<<<<<<< HEAD
    String logFilename = mJournal.getCompletedLogFilePath(logNumber);
    while (mUfs.isFile(logFilename)) {
=======
    while (mUfs.exists(mJournal.getCompletedLogFilePath(logNumber))) {
      logNumber++;
    }
    for (long i = logNumber - 1; i >= 0; i--) {
      String logFilename = mJournal.getCompletedLogFilePath(i);
>>>>>>> a1749cff
      LOG.info("Deleting completed log: {}", logFilename);
      mUfs.delete(logFilename, true);
    }
    LOG.info("Finished deleting all completed log files.");

    // All complete logs are deleted. Reset the log number counter.
    mNextCompleteLogNumber = Journal.FIRST_COMPLETED_LOG_NUMBER;
  }

  /**
   * Moves the current log file to the completed folder, marking it as complete. If successful, the
   * current log file will no longer exist. The current log must already be closed before this call.
   *
   * @throws IOException if an I/O error occurs
   */
  private synchronized void completeCurrentLog() throws IOException {
    String currentLog = mJournal.getCurrentLogFilePath();
    if (!mUfs.isFile(currentLog)) {
      // All logs are already complete, so nothing to do.
      return;
    }

    if (!mUfs.isDirectory(mCompletedDirectory)) {
      mUfs.mkdirs(mCompletedDirectory, true);
    }

    String completedLog = mJournal.getCompletedLogFilePath(mNextCompleteLogNumber);
    mUfs.rename(currentLog, completedLog);
    LOG.info("Completed current log: {} to completed log: {}", currentLog, completedLog);

    mNextCompleteLogNumber++;
  }

  /**
   * This is the output stream for the journal checkpoint file. When this stream is closed, it will
   * delete the completed logs, and then mark the current log as complete.
   */
  private class CheckpointOutputStream implements JournalOutputStream {
    private final DataOutputStream mOutputStream;
    private boolean mIsClosed = false;

    CheckpointOutputStream(DataOutputStream outputStream) {
      mOutputStream = outputStream;
    }

    boolean isClosed() {
      return mIsClosed;
    }

    /**
     * Writes an entry to the checkpoint file.
     *
     * The entry should not have its sequence number set. This method will add the proper sequence
     * number to the passed in entry.
     *
     * @param entry an entry to write to the journal checkpoint file
     * @throws IOException if an I/O error occurs
     */
    @Override
    public synchronized void writeEntry(JournalEntry entry) throws IOException {
      if (mIsClosed) {
        throw new IOException(ExceptionMessage.JOURNAL_WRITE_AFTER_CLOSE.getMessage());
      }
      mJournal.getJournalFormatter().serialize(
          entry.toBuilder().setSequenceNumber(mNextEntrySequenceNumber++).build(), mOutputStream);
    }

    /**
     * Closes the checkpoint file. The entries in the checkpoint should already reflect all the
     * state of the complete log files (but not the last, current log file).
     *
     * Closing the checkpoint file will delete all the completed log files, since the checkpoint
     * already reflects that state.
     *
     * The current log file (if it exists) will be closed and marked as complete.
     *
     * @throws IOException if an I/O error occurs
     */
    @Override
    public synchronized void close() throws IOException {
      if (mIsClosed) {
        return;
      }
      mOutputStream.flush();
      mOutputStream.close();

      LOG.info("Successfully created tmp checkpoint file: {}", mTempCheckpointPath);

      mCheckpointManager.updateCheckpoint(mTempCheckpointPath);

      // Consider the current log to be complete.
      completeCurrentLog();

      mIsClosed = true;
    }

    @Override
    public synchronized void flush() throws IOException {
      if (mIsClosed) {
        return;
      }
      mOutputStream.flush();
    }
  }

  /**
   * This is the output stream for the journal entries after the checkpoint. This output stream
   * handles rotating full log files, and creating the next log file.
   */
  @ThreadSafe
  private class EntryOutputStream implements JournalOutputStream {
    /** The direct output stream created by {@link UnderFileSystem}. */
    private OutputStream mRawOutputStream;
    /** The output stream that wraps around {@link #mRawOutputStream}. */
    private DataOutputStream mDataOutputStream;
    private boolean mIsClosed = false;

    EntryOutputStream(OutputStream outputStream) {
      mRawOutputStream = outputStream;
      mDataOutputStream = new DataOutputStream(outputStream);
    }

    /**
     * The given entry should not have its sequence number set. This method will add the proper
     * sequence number to the passed in entry.
     *
     * @param entry an entry to write to the journal checkpoint file
     * @throws IOException if an I/O error occurs
     */
    @Override
    public synchronized void writeEntry(JournalEntry entry) throws IOException {
      if (mIsClosed) {
        throw new IOException(ExceptionMessage.JOURNAL_WRITE_AFTER_CLOSE.getMessage());
      }
      mJournal.getJournalFormatter().serialize(
          entry.toBuilder().setSequenceNumber(mNextEntrySequenceNumber++).build(),
          mDataOutputStream);
    }

    @Override
    public synchronized void close() throws IOException {
      if (mIsClosed) {
        return;
      }
      if (mDataOutputStream != null) {
        // Close the current log file.
        mDataOutputStream.close();
      }

      mIsClosed = true;
    }

    @Override
    public synchronized void flush() throws IOException {
      if (mIsClosed || mDataOutputStream.size() == 0) {
        // There is nothing to flush.
        return;
      }
      mDataOutputStream.flush();
      if (mRawOutputStream instanceof FSDataOutputStream) {
        // The output stream directly created by {@link UnderFileSystem} may be
        // {@link FSDataOutputStream}, which means the under filesystem is HDFS, but
        // {@link DataOutputStream#flush} won't flush the data to HDFS, so we need to call
        // {@link FSDataOutputStream#sync} to actually flush data to HDFS.
        ((FSDataOutputStream) mRawOutputStream).sync();
      }
      boolean overSize = mDataOutputStream.size() >= mMaxLogSize;
      if (overSize || !mUfs.supportsFlush()) {
        // (1) The log file is oversize, needs to be rotated. Or
        // (2) Underfs is S3 or OSS, flush on S3OutputStream/OSSOutputStream will only flush to
        // local temporary file,
        // call close and complete the log to sync the journal entry to S3/OSS.
        if (overSize) {
          LOG.info("Rotating log file. size: {} maxSize: {}", mDataOutputStream.size(),
              mMaxLogSize);
        }
        // rotate the current log.
        mDataOutputStream.close();
        completeCurrentLog();
        mRawOutputStream = openCurrentLog();
        mDataOutputStream = new DataOutputStream(mRawOutputStream);
      }
    }
  }
}<|MERGE_RESOLUTION|>--- conflicted
+++ resolved
@@ -198,16 +198,11 @@
     LOG.info("Deleting all completed log files...");
     // Loop over all complete logs starting from the end.
     long logNumber = Journal.FIRST_COMPLETED_LOG_NUMBER;
-<<<<<<< HEAD
-    String logFilename = mJournal.getCompletedLogFilePath(logNumber);
-    while (mUfs.isFile(logFilename)) {
-=======
-    while (mUfs.exists(mJournal.getCompletedLogFilePath(logNumber))) {
+    while (mUfs.isFile(mJournal.getCompletedLogFilePath(logNumber))) {
       logNumber++;
     }
     for (long i = logNumber - 1; i >= 0; i--) {
       String logFilename = mJournal.getCompletedLogFilePath(i);
->>>>>>> a1749cff
       LOG.info("Deleting completed log: {}", logFilename);
       mUfs.delete(logFilename, true);
     }
