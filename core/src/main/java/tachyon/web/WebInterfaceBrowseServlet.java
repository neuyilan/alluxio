package tachyon.web;

import java.io.IOException;
import java.net.URLEncoder;
import java.net.UnknownHostException;
import java.util.ArrayList;
import java.util.Collections;
import java.util.List;

import javax.servlet.ServletException;
import javax.servlet.ServletOutputStream;
import javax.servlet.http.HttpServlet;
import javax.servlet.http.HttpServletRequest;
import javax.servlet.http.HttpServletResponse;

import org.apache.log4j.Logger;

import com.google.common.io.ByteStreams;

import tachyon.Constants;
import tachyon.TachyonURI;
import tachyon.client.InStream;
import tachyon.client.ReadType;
import tachyon.client.TachyonFS;
import tachyon.client.TachyonFile;
import tachyon.master.BlockInfo;
import tachyon.master.MasterInfo;
import tachyon.thrift.ClientFileInfo;
import tachyon.thrift.FileDoesNotExistException;
import tachyon.thrift.InvalidPathException;
import tachyon.util.CommonUtils;

/**
 * Servlet that provides data for browsing the file system.
 */
public class WebInterfaceBrowseServlet extends HttpServlet {
  /**
   * Class to make referencing file objects more intuitive. Mainly to avoid implicit association by
   * array indexes.
   */
  public static class UiBlockInfo implements Comparable<UiBlockInfo> {
    private final long mId;
    private final long mBlockLength;
    private final boolean mInMemory;

    public UiBlockInfo(BlockInfo blockInfo) {
      mId = blockInfo.mBlockId;
      mBlockLength = blockInfo.mLength;
      mInMemory = blockInfo.isInMemory();
    }

    @Override
    public int compareTo(UiBlockInfo p) {
      return (mId < p.mId ? -1 : (mId == p.mId ? 0 : 1));
    }

    public long getBlockLength() {
      return mBlockLength;
    }

    public long getID() {
      return mId;
    }

    public boolean inMemory() {
      return mInMemory;
    }
  }

  private static final long serialVersionUID = 6121623049981468871L;

  private static final Logger LOG = Logger.getLogger(Constants.LOGGER_TYPE);

  private MasterInfo mMasterInfo;

  public WebInterfaceBrowseServlet(MasterInfo masterInfo) {
    mMasterInfo = masterInfo;
  }

  /**
   * This function displays 5KB of a file from a specific offset if it is in ASCII format.
   * 
   * @param path The path of the file to display
   * @param request The HttpServletRequest object
   * @param offset Where the file starts to display.
   * @throws FileDoesNotExistException
   * @throws IOException
   * @throws InvalidPathException
   */
  private void displayFile(String path, HttpServletRequest request, long offset)
      throws FileDoesNotExistException, InvalidPathException, IOException {
    String masterAddress =
        Constants.HEADER + mMasterInfo.getMasterAddress().getHostName() + ":"
            + mMasterInfo.getMasterAddress().getPort();
    TachyonFS tachyonClient = TachyonFS.get(new TachyonURI(masterAddress));
    TachyonFile tFile = tachyonClient.getFile(new TachyonURI(path));
    String fileData = null;
    if (tFile == null) {
      throw new FileDoesNotExistException(path);
    }
    if (tFile.isComplete()) {
      InStream is = tFile.getInStream(ReadType.NO_CACHE);
      int len = (int) Math.min(5 * Constants.KB, tFile.length() - offset);
      byte[] data = new byte[len];
      is.skip(offset);
      is.read(data, 0, len);
      fileData = CommonUtils.convertByteArrayToStringWithoutEscape(data);
      if (fileData == null) {
        fileData = "The requested file is not completely encoded in ascii";
      }
      is.close();
    } else {
      fileData = "The requested file is not complete yet.";
    }
    try {
      tachyonClient.close();
    } catch (IOException e) {
      LOG.error(e.getMessage());
    }
    List<BlockInfo> rawBlockList = mMasterInfo.getBlockList(path);
    List<UiBlockInfo> uiBlockInfo = new ArrayList<UiBlockInfo>();
    for (BlockInfo blockInfo : rawBlockList) {
      uiBlockInfo.add(new UiBlockInfo(blockInfo));
    }
    request.setAttribute("fileBlocks", uiBlockInfo);
    request.setAttribute("fileData", fileData);
  }

  /**
<<<<<<< HEAD
   * This function prepares for downloading a file.
   * 
   * @param path The path of the file to download
   * @param request The HttpServletRequest object
   * @param response The HttpServletResponse object
   * @throws FileDoesNotExistException
   * @throws InvalidPathException
   * @throws IOException
   */
  private void downloadFile(String path, HttpServletRequest request, HttpServletResponse response)
      throws FileDoesNotExistException, InvalidPathException, IOException {
    String masterAddress =
        Constants.HEADER + mMasterInfo.getMasterAddress().getHostName() + ":"
            + mMasterInfo.getMasterAddress().getPort();
    TachyonFS tachyonClient = TachyonFS.get(new TachyonURI(masterAddress));
    TachyonFile tFile = tachyonClient.getFile(new TachyonURI(path));
    if (tFile == null) {
      throw new FileDoesNotExistException(path);
    }
    long len = tFile.length();
    String fileName = new TachyonURI(path).getName();
    response.setContentType("application/octet-stream");
    if (len <= Integer.MAX_VALUE) {
      response.setContentLength((int) len);
    } else {
      response.addHeader("Content-Length", Long.toString(len));
    }
    response.addHeader("Content-Disposition", "attachment;filename=" + fileName);

    InStream is = null;
    ServletOutputStream out = null;
    try {
      is = tFile.getInStream(ReadType.NO_CACHE);
      out = response.getOutputStream();
      ByteStreams.copy(is, out);
    } finally {
      out.flush();
      out.close();
      is.close();
    }
    try {
      tachyonClient.close();
    } catch (IOException e) {
      LOG.error(e.getMessage());
    }
  }

  /**
=======
>>>>>>> ac94f46d
   * Populates attribute fields with data from the MasterInfo associated with this servlet. Errors
   * will be displayed in an error field. Debugging can be enabled to display additional data. Will
   * eventually redirect the request to a jsp.
   * 
   * @param request The HttpServletRequest object
   * @param response The HttpServletResponse object
   * @throws ServletException
   * @throws IOException
   * @throws UnknownHostException
   */
  @Override
  protected void doGet(HttpServletRequest request, HttpServletResponse response)
      throws ServletException, IOException, UnknownHostException {
    request.setAttribute("debug", Constants.DEBUG);

    request.setAttribute("masterNodeAddress", mMasterInfo.getMasterAddress().toString());
    request.setAttribute("invalidPathError", "");
    List<ClientFileInfo> filesInfo = null;
    String currentPath = request.getParameter("path");
    if (currentPath == null || currentPath.isEmpty()) {
      currentPath = Constants.PATH_SEPARATOR;
    }
    request.setAttribute("currentPath", currentPath);
    request.setAttribute("viewingOffset", 0);

    try {
      ClientFileInfo clientFileInfo = mMasterInfo.getClientFileInfo(currentPath);
      UiFileInfo currentFileInfo = new UiFileInfo(clientFileInfo);
      request.setAttribute("currentDirectory", currentFileInfo);
      request.setAttribute("blockSizeByte", currentFileInfo.getBlockSizeBytes());
      if (!currentFileInfo.getIsDirectory()) {
        String tmpParam = request.getParameter("offset");
        String opParam = request.getParameter("op");
        long offset = 0;
        try {
          if (tmpParam != null) {
            offset = Long.valueOf(tmpParam);
          }
        } catch (NumberFormatException nfe) {
          offset = 0;
        }
        if (offset < 0) {
          offset = 0;
        } else if (offset > clientFileInfo.getLength()) {
          offset = clientFileInfo.getLength();
        }
        if (opParam != null && "DOWNLOAD".equals(opParam)) {
          downloadFile(currentFileInfo.getAbsolutePath(), request, response);
        } else {
          displayFile(currentFileInfo.getAbsolutePath(), request, offset);
          request.setAttribute("viewingOffset", offset);
          getServletContext().getRequestDispatcher("/viewFile.jsp").forward(request, response);
        }
        return;
      }
      CommonUtils.validatePath(currentPath);
      setPathDirectories(currentPath, request);
      filesInfo = mMasterInfo.getFilesInfo(currentPath);
    } catch (FileDoesNotExistException fdne) {
      request.setAttribute("invalidPathError", "Error: Invalid Path " + fdne.getMessage());
      getServletContext().getRequestDispatcher("/browse.jsp").forward(request, response);
      return;
    } catch (InvalidPathException ipe) {
      request.setAttribute("invalidPathError", "Error: Invalid Path " + ipe.getLocalizedMessage());
      getServletContext().getRequestDispatcher("/browse.jsp").forward(request, response);
      return;
    } catch (IOException ie) {
      request.setAttribute("invalidPathError", "Error: File " + currentPath + " is not available "
          + ie.getMessage());
      getServletContext().getRequestDispatcher("/browse.jsp").forward(request, response);
      return;
    }

    List<UiFileInfo> fileInfos = new ArrayList<UiFileInfo>(filesInfo.size());
    for (ClientFileInfo fileInfo : filesInfo) {
      UiFileInfo toAdd = new UiFileInfo(fileInfo);
      try {
        if (!toAdd.getIsDirectory() && fileInfo.getLength() > 0) {
          toAdd.setFileLocations(mMasterInfo.getFileBlocks(toAdd.getId()).get(0).getLocations());
        }
      } catch (FileDoesNotExistException fdne) {
        request.setAttribute("invalidPathError", "Error: Invalid Path " + fdne.getMessage());
        getServletContext().getRequestDispatcher("/browse.jsp").forward(request, response);
        return;
      }
      fileInfos.add(toAdd);
    }
    Collections.sort(fileInfos);
    request.setAttribute("fileInfos", fileInfos);

    getServletContext().getRequestDispatcher("/browse.jsp").forward(request, response);
  }

  /**
   * This function sets the fileinfos for folders that are in the path to the current directory.
   * 
   * @param path The path of the current directory.
   * @param request The HttpServletRequest object
   * @throws FileDoesNotExistException
   * @throws InvalidPathException
   */
  private void setPathDirectories(String path, HttpServletRequest request)
      throws FileDoesNotExistException, InvalidPathException {
    if (path.equals(Constants.PATH_SEPARATOR)) {
      request.setAttribute("pathInfos", new UiFileInfo[0]);
      return;
    }

    String[] splitPath = path.split(Constants.PATH_SEPARATOR);
    UiFileInfo[] pathInfos = new UiFileInfo[splitPath.length - 1];
    String currentPath = Constants.PATH_SEPARATOR;
    pathInfos[0] = new UiFileInfo(mMasterInfo.getClientFileInfo(currentPath));
    for (int i = 1; i < splitPath.length - 1; i ++) {
      currentPath = CommonUtils.concat(currentPath, splitPath[i]);
      pathInfos[i] = new UiFileInfo(mMasterInfo.getClientFileInfo(currentPath));
    }
    request.setAttribute("pathInfos", pathInfos);
  }
}<|MERGE_RESOLUTION|>--- conflicted
+++ resolved
@@ -127,57 +127,6 @@
   }
 
   /**
-<<<<<<< HEAD
-   * This function prepares for downloading a file.
-   * 
-   * @param path The path of the file to download
-   * @param request The HttpServletRequest object
-   * @param response The HttpServletResponse object
-   * @throws FileDoesNotExistException
-   * @throws InvalidPathException
-   * @throws IOException
-   */
-  private void downloadFile(String path, HttpServletRequest request, HttpServletResponse response)
-      throws FileDoesNotExistException, InvalidPathException, IOException {
-    String masterAddress =
-        Constants.HEADER + mMasterInfo.getMasterAddress().getHostName() + ":"
-            + mMasterInfo.getMasterAddress().getPort();
-    TachyonFS tachyonClient = TachyonFS.get(new TachyonURI(masterAddress));
-    TachyonFile tFile = tachyonClient.getFile(new TachyonURI(path));
-    if (tFile == null) {
-      throw new FileDoesNotExistException(path);
-    }
-    long len = tFile.length();
-    String fileName = new TachyonURI(path).getName();
-    response.setContentType("application/octet-stream");
-    if (len <= Integer.MAX_VALUE) {
-      response.setContentLength((int) len);
-    } else {
-      response.addHeader("Content-Length", Long.toString(len));
-    }
-    response.addHeader("Content-Disposition", "attachment;filename=" + fileName);
-
-    InStream is = null;
-    ServletOutputStream out = null;
-    try {
-      is = tFile.getInStream(ReadType.NO_CACHE);
-      out = response.getOutputStream();
-      ByteStreams.copy(is, out);
-    } finally {
-      out.flush();
-      out.close();
-      is.close();
-    }
-    try {
-      tachyonClient.close();
-    } catch (IOException e) {
-      LOG.error(e.getMessage());
-    }
-  }
-
-  /**
-=======
->>>>>>> ac94f46d
    * Populates attribute fields with data from the MasterInfo associated with this servlet. Errors
    * will be displayed in an error field. Debugging can be enabled to display additional data. Will
    * eventually redirect the request to a jsp.
@@ -296,4 +245,52 @@
     }
     request.setAttribute("pathInfos", pathInfos);
   }
+
+  /**
+   * This function prepares for downloading a file.
+   * 
+   * @param path The path of the file to download
+   * @param request The HttpServletRequest object
+   * @param response The HttpServletResponse object
+   * @throws FileDoesNotExistException
+   * @throws InvalidPathException
+   * @throws IOException
+   */
+  private void downloadFile(String path, HttpServletRequest request, HttpServletResponse response)
+      throws FileDoesNotExistException, InvalidPathException, IOException {
+    String masterAddress =
+        Constants.HEADER + mMasterInfo.getMasterAddress().getHostName() + ":"
+            + mMasterInfo.getMasterAddress().getPort();
+    TachyonFS tachyonClient = TachyonFS.get(new TachyonURI(masterAddress));
+    TachyonFile tFile = tachyonClient.getFile(new TachyonURI(path));
+    if (tFile == null) {
+      throw new FileDoesNotExistException(path);
+    }
+    long len = tFile.length();
+    String fileName = new TachyonURI(path).getName();
+    response.setContentType("application/octet-stream");
+    if (len <= Integer.MAX_VALUE) {
+      response.setContentLength((int) len);
+    } else {
+      response.addHeader("Content-Length", Long.toString(len));
+    }
+    response.addHeader("Content-Disposition", "attachment;filename=" + fileName);
+
+    InStream is = null;
+    ServletOutputStream out = null;
+    try {
+      is = tFile.getInStream(ReadType.NO_CACHE);
+      out = response.getOutputStream();
+      ByteStreams.copy(is, out);
+    } finally {
+      out.flush();
+      out.close();
+      is.close();
+    }
+    try {
+      tachyonClient.close();
+    } catch (IOException e) {
+      LOG.error(e.getMessage());
+    }
+  }
 }