/*
 * Licensed to the University of California, Berkeley under one or more contributor license
 * agreements. See the NOTICE file distributed with this work for additional information regarding
 * copyright ownership. The ASF licenses this file to You under the Apache License, Version 2.0 (the
 * "License"); you may not use this file except in compliance with the License. You may obtain a
 * copy of the License at
 *
 * http://www.apache.org/licenses/LICENSE-2.0
 *
 * Unless required by applicable law or agreed to in writing, software distributed under the License
 * is distributed on an "AS IS" BASIS, WITHOUT WARRANTIES OR CONDITIONS OF ANY KIND, either express
 * or implied. See the License for the specific language governing permissions and limitations under
 * the License.
 */

package tachyon.client;

import java.io.IOException;
import java.net.InetSocketAddress;
import java.nio.ByteBuffer;
import java.util.List;
import java.util.concurrent.ExecutorService;

import org.apache.thrift.TException;
import org.slf4j.Logger;
import org.slf4j.LoggerFactory;

import tachyon.Constants;
import tachyon.MasterClientBase;
import tachyon.conf.TachyonConf;
import tachyon.thrift.BlockInfoException;
import tachyon.thrift.DependencyDoesNotExistException;
import tachyon.thrift.DependencyInfo;
import tachyon.thrift.FileAlreadyExistException;
import tachyon.thrift.FileBlockInfo;
import tachyon.thrift.FileDoesNotExistException;
import tachyon.thrift.FileInfo;
import tachyon.thrift.FileSystemMasterService;
import tachyon.thrift.InvalidPathException;
import tachyon.thrift.SuspectedFileSizeException;

/**
 * A wrapper for the thrift client to interact with the file system master, used by tachyon clients.
 *
 * Since thrift clients are not thread safe, this class is a wrapper to provide thread safety, and
 * to provide retries.
 */
<<<<<<< HEAD
// TODO(gene): Split out worker-specific calls to a fs master client for workers.
// TODO(gene): Figure out a retry utility to make all the retry logic in this file better.
=======
// TODO: figure out a retry utility to make all the retry logic in this file better.
>>>>>>> 58db2eba
public final class FileSystemMasterClient extends MasterClientBase {
  private static final Logger LOG = LoggerFactory.getLogger(Constants.LOGGER_TYPE);

  private FileSystemMasterService.Client mClient = null;

  /**
   * Creates a new file system master client.
   *
   * @param masterAddress the master address
   * @param executorService the executor service
   * @param tachyonConf the Tachyon configuration
   */
  public FileSystemMasterClient(InetSocketAddress masterAddress, ExecutorService executorService,
      TachyonConf tachyonConf) {
    super(masterAddress, executorService, tachyonConf);
  }

  @Override
  protected String getServiceName() {
    return Constants.FILE_SYSTEM_MASTER_SERVICE_NAME;
  }

  @Override
  protected void afterConnect() {
    mClient = new FileSystemMasterService.Client(mProtocol);
  }

  /**
   * @param path the path
   * @return the file id for the given path
   * @throws InvalidPathException if the given path is invalid
   * @throws IOException if an I/O error occurs
   */
  public synchronized long getFileId(String path) throws IOException, InvalidPathException {
    int retry = 0;
    while (!mClosed && (retry ++) <= RPC_MAX_NUM_RETRY) {
      connect();
      try {
        return mClient.getFileId(path);
      } catch (InvalidPathException e) {
        throw e;
      } catch (TException e) {
        LOG.error(e.getMessage(), e);
        mConnected = false;
      }
    }
    throw new IOException("Failed after " + retry + " retries.");
  }

  /**
   * @param fileId the file id
   * @return the file info for the given file id
   * @throws FileDoesNotExistException if the file does not exist
   * @throws IOException if an I/O error occurs
   */
  public synchronized FileInfo getFileInfo(long fileId) throws IOException,
      FileDoesNotExistException {
    int retry = 0;
    while (!mClosed && (retry ++) <= RPC_MAX_NUM_RETRY) {
      connect();
      try {
        return mClient.getFileInfo(fileId);
      } catch (FileDoesNotExistException e) {
        throw e;
      } catch (TException e) {
        LOG.error(e.getMessage(), e);
        mConnected = false;
      }
    }
    throw new IOException("Failed after " + retry + " retries.");
  }

  /**
   * @param fileId the file id
   * @return the list of file information for the given file id
   * @throws FileDoesNotExistException if the file does not exist
   * @throws IOException if an I/O error occurs
   */
  public synchronized List<FileInfo> getFileInfoList(long fileId) throws IOException,
      FileDoesNotExistException {
    int retry = 0;
    while (!mClosed && (retry ++) <= RPC_MAX_NUM_RETRY) {
      connect();
      try {
        return mClient.getFileInfoList(fileId);
      } catch (FileDoesNotExistException e) {
        throw e;
      } catch (TException e) {
        LOG.error(e.getMessage(), e);
        mConnected = false;
      }
    }
    throw new IOException("Failed after " + retry + " retries.");
  }

  /**
   * @param fileId the file id
   * @param fileBlockIndex the file block index
   * @return the file block information
   * @throws FileDoesNotExistException if the file does not exist
   * @throws BlockInfoException if the block index is invalid
   * @throws IOException if an I/O error occurs
   */
  // TODO(calvin): Not sure if this is necessary.
  public synchronized FileBlockInfo getFileBlockInfo(long fileId, int fileBlockIndex)
      throws IOException, FileDoesNotExistException, BlockInfoException {
    int retry = 0;
    while (!mClosed && (retry ++) <= RPC_MAX_NUM_RETRY) {
      connect();
      try {
        return mClient.getFileBlockInfo(fileId, fileBlockIndex);
      } catch (FileDoesNotExistException e) {
        throw e;
      } catch (BlockInfoException e) {
        throw e;
      } catch (TException e) {
        LOG.error(e.getMessage(), e);
        mConnected = false;
      }
    }
    throw new IOException("Failed after " + retry + " retries.");
  }

  /**
   * @param fileId the file id
   * @return the list of file block information for the given file id
   * @throws FileDoesNotExistException if the file does not exist
   * @throws IOException if an I/O error occurs
   */
  // TODO(calvin): Not sure if this is necessary.
  public synchronized List<FileBlockInfo> getFileBlockInfoList(long fileId) throws IOException,
      FileDoesNotExistException {
    int retry = 0;
    while (!mClosed && (retry ++) <= RPC_MAX_NUM_RETRY) {
      connect();
      try {
        return mClient.getFileBlockInfoList(fileId);
      } catch (FileDoesNotExistException e) {
        throw e;
      } catch (TException e) {
        LOG.error(e.getMessage(), e);
        mConnected = false;
      }
    }
    throw new IOException("Failed after " + retry + " retries.");
  }

  /**
   * @param fileId the file id
   * @return a new block id for the given file id
   * @throws FileDoesNotExistException if the file does not exist
   * @throws IOException if an I/O error occurs.
   */
  public synchronized long getNewBlockIdForFile(long fileId) throws IOException,
      FileDoesNotExistException {
    int retry = 0;
    while (!mClosed && (retry ++) <= RPC_MAX_NUM_RETRY) {
      connect();
      try {
        return mClient.getNewBlockIdForFile(fileId);
      } catch (FileDoesNotExistException e) {
        throw e;
      } catch (TException e) {
        LOG.error(e.getMessage(), e);
        mConnected = false;
      }
    }
    throw new IOException("Failed after " + retry + " retries.");
  }

  /**
   * @return the under file system address
   * @throws IOException if an I/O error occurs
   */
  public synchronized String getUfsAddress() throws IOException {
    int retry = 0;
    while (!mClosed && (retry ++) <= RPC_MAX_NUM_RETRY) {
      connect();
      try {
        return mClient.getUfsAddress();
      } catch (TException e) {
        LOG.error(e.getMessage(), e);
        mConnected = false;
      }
    }
    throw new IOException("Failed after " + retry + " retries.");
  }

  /**
   * Creates a new file.
   *
   * @param path the file path
   * @param blockSizeBytes the file size
   * @param recursive whether parent directories should be created if not present yet
   * @return the file id
   * @throws InvalidPathException if the given path is invalid
   * @throws BlockInfoException if the block index is invalid
   * @throws FileAlreadyExistException if the file already exists
   * @throws IOException if an I/O error occurs
   */
  public synchronized long createFile(String path, long blockSizeBytes, boolean recursive)
      throws IOException, BlockInfoException, InvalidPathException, FileAlreadyExistException {
    int retry = 0;
    while (!mClosed && (retry ++) <= RPC_MAX_NUM_RETRY) {
      connect();
      try {
        return mClient.createFile(path, blockSizeBytes, recursive);
      } catch (BlockInfoException e) {
        throw e;
      } catch (InvalidPathException e) {
        throw e;
      } catch (FileAlreadyExistException e) {
        throw e;
      } catch (TException e) {
        LOG.error(e.getMessage(), e);
        mConnected = false;
      }
    }
    throw new IOException("Failed after " + retry + " retries.");
  }

  /**
   * Loads a file from the under file system.
   *
   * @param path the file path
   * @param ufsPath the under file system path
   * @param blockSizeByte the file size
   * @param recursive whether parent directories should be loaded if not present yet
   * @return the file id
   * @throws FileDoesNotExistException if the file does not exist
   * @throws IOException if an I/O error occurs
   */
  public synchronized long loadFileInfoFromUfs(String path, String ufsPath, long blockSizeByte,
      boolean recursive) throws IOException, FileDoesNotExistException {
    int retry = 0;
    while (!mClosed && (retry ++) <= RPC_MAX_NUM_RETRY) {
      connect();
      try {
        return mClient.loadFileInfoFromUfs(path, ufsPath, blockSizeByte, recursive);
      } catch (FileDoesNotExistException e) {
        throw e;
      } catch (TException e) {
        LOG.error(e.getMessage(), e);
        mConnected = false;
      }
    }
    throw new IOException("Failed after " + retry + " retries.");
  }

  /**
   * Marks a file as completed.
   *
   * @param fileId the file id
   * @throws FileDoesNotExistException if the file does not exist
   * @throws BlockInfoException if the block index is invalid
   * @throws IOException if an I/O error occurs
   */
  public synchronized void completeFile(long fileId) throws IOException, FileDoesNotExistException,
      BlockInfoException {
    int retry = 0;
    while (!mClosed && (retry ++) <= RPC_MAX_NUM_RETRY) {
      connect();
      try {
        mClient.completeFile(fileId);
        return;
      } catch (FileDoesNotExistException e) {
        throw e;
      } catch (BlockInfoException e) {
        throw e;
      } catch (TException e) {
        LOG.error(e.getMessage(), e);
        mConnected = false;
      }
    }
    throw new IOException("Failed after " + retry + " retries.");
  }

  /**
   * Deletes a file.
   *
   * @param fileId the file id
   * @param recursive whether to delete the file recursively (when it is a directory)
   * @return whether operation succeeded or not
   * @throws FileDoesNotExistException if the file does not exist
   * @throws IOException if an I/O error occurs
   */
  public synchronized boolean deleteFile(long fileId, boolean recursive) throws IOException,
      FileDoesNotExistException {
    int retry = 0;
    while (!mClosed && (retry ++) <= RPC_MAX_NUM_RETRY) {
      connect();
      try {
        return mClient.deleteFile(fileId, recursive);
      } catch (FileDoesNotExistException e) {
        throw e;
      } catch (TException e) {
        LOG.error(e.getMessage(), e);
        mConnected = false;
      }
    }
    throw new IOException("Failed after " + retry + " retries.");
  }

  /**
   * Renames a file.
   *
   * @param fileId the file id
   * @param dstPath new file path
   * @return whether operation succeeded or not
   * @throws FileDoesNotExistException if the file does not exist
   * @throws IOException if an I/O error occurs
   */
  public synchronized boolean renameFile(long fileId, String dstPath) throws IOException,
      FileDoesNotExistException {
    int retry = 0;
    while (!mClosed && (retry ++) <= RPC_MAX_NUM_RETRY) {
      connect();
      try {
        return mClient.renameFile(fileId, dstPath);
      } catch (FileDoesNotExistException e) {
        throw e;
      } catch (TException e) {
        LOG.error(e.getMessage(), e);
        mConnected = false;
      }
    }
    throw new IOException("Failed after " + retry + " retries.");
  }

  /**
   * Sets the "pinned" status for a file.
   *
   * @param fileId the file id
   * @param pinned the pinned status to use
   * @throws FileDoesNotExistException if the file does not exist
   * @throws IOException if an I/O error occurs
   */
  public synchronized void setPinned(long fileId, boolean pinned) throws IOException,
      FileDoesNotExistException {
    int retry = 0;
    while (!mClosed && (retry ++) <= RPC_MAX_NUM_RETRY) {
      connect();
      try {
        mClient.setPinned(fileId, pinned);
        return;
      } catch (FileDoesNotExistException e) {
        throw e;
      } catch (TException e) {
        LOG.error(e.getMessage(), e);
        mConnected = false;
      }
    }
    throw new IOException("Failed after " + retry + " retries.");
  }

  /**
   * Creates a new directory.
   *
   * @param path the directory path
   * @param recursive whether parent directories should be created if they don't exist yet
   * @return whether operation succeeded or not
   * @throws InvalidPathException if the given path is invalid
   * @throws FileAlreadyExistException if the file already exists
   * @throws IOException if an I/O error occurs
   */
  public synchronized boolean createDirectory(String path, boolean recursive) throws IOException,
      FileAlreadyExistException, InvalidPathException {
    int retry = 0;
    while (!mClosed && (retry ++) <= RPC_MAX_NUM_RETRY) {
      connect();
      try {
        return mClient.createDirectory(path, recursive);
      } catch (InvalidPathException e) {
        throw e;
      } catch (FileAlreadyExistException e) {
        throw e;
      } catch (TException e) {
        LOG.error(e.getMessage(), e);
        mConnected = false;
      }
    }
    throw new IOException("Failed after " + retry + " retries.");
  }

  /**
   * Frees a file.
   *
   * @param fileId the file id
   * @param recursive whether free the file recursively (when it is a directory)
   * @return whether operation succeeded or not
   * @throws FileDoesNotExistException if the file does not exist
   * @throws IOException if an I/O error occurs
   */
  public synchronized boolean free(long fileId, boolean recursive) throws IOException,
      FileDoesNotExistException {
    int retry = 0;
    while (!mClosed && (retry ++) <= RPC_MAX_NUM_RETRY) {
      connect();
      try {
        return mClient.free(fileId, recursive);
      } catch (FileDoesNotExistException e) {
        throw e;
      } catch (TException e) {
        LOG.error(e.getMessage(), e);
        mConnected = false;
      }
    }
    throw new IOException("Failed after " + retry + " retries.");
  }
  
  /**
   * Reports a lost file.
   *
   * @param fileId the file id
   * @throws FileDoesNotExistException if the file does not exist
   * @throws IOException if an I/O error occurs
   */
  public synchronized void reportLostFile(long fileId) throws IOException,
      FileDoesNotExistException {
    int retry = 0;
    while (!mClosed && (retry ++) <= RPC_MAX_NUM_RETRY) {
      connect();
      try {
        mClient.reportLostFile(fileId);
      } catch (FileDoesNotExistException e) {
        throw e;
      } catch (TException e) {
        LOG.error(e.getMessage(), e);
        mConnected = false;
      }
    }
    throw new IOException("Failed after " + retry + " retries.");
  }

  /**
   * Requests files in a dependency.
   *
   * @param depId the dependency id
   * @throws DependencyDoesNotExistException if the dependency does not exist
   * @throws IOException if an I/O error occurs
   */
  public synchronized void requestFilesInDependency(int depId) throws IOException,
      DependencyDoesNotExistException {
    int retry = 0;
    while (!mClosed && (retry ++) <= RPC_MAX_NUM_RETRY) {
      connect();
      try {
        mClient.requestFilesInDependency(depId);
      } catch (DependencyDoesNotExistException e) {
        throw e;
      } catch (TException e) {
        LOG.error(e.getMessage(), e);
        mConnected = false;
      }
    }
    throw new IOException("Failed after " + retry + " retries.");
  }

  /**
   * Creates a dependency.
   *
   * Not implemented.
   *
   * @param parents the dependency parents
   * @param children the dependency children
   * @param commandPrefix the prefix of the dependency command
   * @param data the dependency data
   * @param comment a comment
   * @param framework the framework
   * @param frameworkVersion the framework version
   * @param dependencyType the dependency type
   * @param childrenBlockSizeByte the children block size (in bytes)
   * @return the dependency id
   * @throws IOException if an I/O error occurs
   */
  public synchronized int user_createDependency(List<String> parents, List<String> children,
      String commandPrefix, List<ByteBuffer> data, String comment, String framework,
      String frameworkVersion, int dependencyType, long childrenBlockSizeByte) throws IOException {
    throw new UnsupportedOperationException("not implemented");
  }

  /**
   * Gets dependency information for a dependency.
   *
   * Not implemented.
   *
   * @param dependencyId the dependency id
   * @return the dependency information
   * @throws IOException if an I/O error occurs
   */
  public synchronized DependencyInfo getDependencyInfo(int dependencyId) throws IOException {
    throw new UnsupportedOperationException("not implemented");
  }
}<|MERGE_RESOLUTION|>--- conflicted
+++ resolved
@@ -45,12 +45,7 @@
  * Since thrift clients are not thread safe, this class is a wrapper to provide thread safety, and
  * to provide retries.
  */
-<<<<<<< HEAD
-// TODO(gene): Split out worker-specific calls to a fs master client for workers.
 // TODO(gene): Figure out a retry utility to make all the retry logic in this file better.
-=======
-// TODO: figure out a retry utility to make all the retry logic in this file better.
->>>>>>> 58db2eba
 public final class FileSystemMasterClient extends MasterClientBase {
   private static final Logger LOG = LoggerFactory.getLogger(Constants.LOGGER_TYPE);
 
