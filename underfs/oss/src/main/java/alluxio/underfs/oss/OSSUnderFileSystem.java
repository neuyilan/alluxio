/*
 * The Alluxio Open Foundation licenses this work under the Apache License, version 2.0
 * (the "License"). You may not use this work except in compliance with the License, which is
 * available at www.apache.org/licenses/LICENSE-2.0
 *
 * This software is distributed on an "AS IS" basis, WITHOUT WARRANTIES OR CONDITIONS OF ANY KIND,
 * either express or implied, as more fully set forth in the License.
 *
 * See the NOTICE file distributed with this work for information regarding copyright ownership.
 */

package alluxio.underfs.oss;

import alluxio.AlluxioURI;
import alluxio.Configuration;
import alluxio.Constants;
import alluxio.underfs.UnderFileSystem;
import alluxio.underfs.options.CreateOptions;
import alluxio.underfs.options.MkdirsOptions;
import alluxio.util.io.PathUtils;

import com.aliyun.oss.ClientConfiguration;
import com.aliyun.oss.OSSClient;
import com.aliyun.oss.ServiceException;
import com.aliyun.oss.model.ListObjectsRequest;
import com.aliyun.oss.model.OSSObjectSummary;
import com.aliyun.oss.model.ObjectListing;
import com.aliyun.oss.model.ObjectMetadata;
import com.google.common.base.Preconditions;
import org.slf4j.Logger;
import org.slf4j.LoggerFactory;

import java.io.ByteArrayInputStream;
import java.io.FileNotFoundException;
import java.io.IOException;
import java.io.InputStream;
import java.io.OutputStream;
import java.util.HashSet;
import java.util.List;
import java.util.Set;

import javax.annotation.concurrent.ThreadSafe;

/**
 * Aliyun OSS {@link UnderFileSystem} implementation.
 */
@ThreadSafe
public final class OSSUnderFileSystem extends UnderFileSystem {
  private static final Logger LOG = LoggerFactory.getLogger(Constants.LOGGER_TYPE);

  /** Suffix for an empty file to flag it as a directory. */
  private static final String FOLDER_SUFFIX = "_$folder$";

  /** Value used to indicate folder structure in OSS. */
  private static final String PATH_SEPARATOR = "/";

  /** Length of each list request in S3. */
  private static final int LISTING_LENGTH = 1000;

  /** Aliyun OSS client. */
  private final OSSClient mClient;

  /** The accessId to connect OSS. */
  private final String mAccessId;

  /** The accessKey to connect OSS. */
  private final String mAccessKey;

  /** Bucket name of user's configured Alluxio bucket. */
  private final String mBucketName;

  /** Prefix of the bucket, for example oss://bucket-name/ . */
  private final String mBucketPrefix;

  /** The OSS endpoint. */
  private final String mEndPoint;

  protected OSSUnderFileSystem(AlluxioURI uri) throws Exception {
    super(uri);
    String bucketName = uri.getHost();
    Preconditions.checkArgument(Configuration.containsKey(Constants.OSS_ACCESS_KEY),
        "Property " + Constants.OSS_ACCESS_KEY + " is required to connect to OSS");
    Preconditions.checkArgument(Configuration.containsKey(Constants.OSS_SECRET_KEY),
        "Property " + Constants.OSS_SECRET_KEY + " is required to connect to OSS");
    Preconditions.checkArgument(Configuration.containsKey(Constants.OSS_ENDPOINT_KEY),
        "Property " + Constants.OSS_ENDPOINT_KEY + " is required to connect to OSS");
    mAccessId = Configuration.get(Constants.OSS_ACCESS_KEY);
    mAccessKey = Configuration.get(Constants.OSS_SECRET_KEY);
    mBucketName = bucketName;
    mBucketPrefix = Constants.HEADER_OSS + mBucketName + PATH_SEPARATOR;
    mEndPoint = Configuration.get(Constants.OSS_ENDPOINT_KEY);

    ClientConfiguration ossClientConf = initializeOSSClientConfig();
    mClient = new OSSClient(mEndPoint, mAccessId, mAccessKey, ossClientConf);
  }

  @Override
  public UnderFSType getUnderFSType() {
    return UnderFSType.OSS;
  }

  @Override
  public void connectFromMaster(String hostname) throws IOException {
    // Authentication is taken care of in the constructor
  }

  @Override
  public void connectFromWorker(String hostname) throws IOException {
    // Authentication is taken care of in the constructor
  }

  @Override
  public void close() throws IOException {
  }

  @Override
  public OutputStream create(String path) throws IOException {
    return create(path, new CreateOptions());
  }

  @Override
  public OutputStream create(String path, CreateOptions options) throws IOException {
    path = toURIPath(path);
    if (mkdirs(getParentKey(path), true)) {
      return new OSSOutputStream(mBucketName, stripPrefixIfPresent(path), mClient);
    }
    return null;
  }

  @Override
  public boolean delete(String path, boolean recursive) throws IOException {
    if (!recursive) {
      if (isFolder(path) && listInternal(path, false).length != 0) {
        LOG.error("Unable to delete " + path + " because it is a non empty directory. Specify "
            + "recursive as true in order to delete non empty directories.");
        return false;
      }
      return deleteInternal(path);
    }
    // Get all relevant files
    String[] pathsToDelete = listInternal(path, true);
    for (String pathToDelete : pathsToDelete) {
      // If we fail to deleteInternal one file, stop
      if (!deleteInternal(PathUtils.concatPath(path, pathToDelete))) {
        LOG.error("Failed to delete path {}, aborting delete.", pathToDelete);
        return false;
      }
    }
    return deleteInternal(path);
  }

  @Override
  public boolean exists(String path) throws IOException {
    return isRoot(path) || getObjectDetails(path) != null;
  }

  /**
   * Gets the block size in bytes. There is no concept of a block in OSS and the maximum size of
   * one put is 5 GB and the maximum size of a multipart upload is 48.8 TB. This method defaults to
   * the default user block size in Alluxio.
   *
   * @param path the file name
   * @return the default Alluxio user block size
   * @throws IOException this implementation will not throw this exception, but subclasses may
   */
  @Override
  public long getBlockSizeByte(String path) throws IOException {
    return Configuration.getBytes(Constants.USER_BLOCK_SIZE_BYTES_DEFAULT);
  }

  // Not supported
  @Override
  public Object getConf() {
    LOG.debug("getConf is not supported when using OSSUnderFileSystem, returning null.");
    return null;
  }

  // Not supported
  @Override
  public List<String> getFileLocations(String path) throws IOException {
    LOG.debug("getFileLocations is not supported when using OSSUnderFileSystem, returning null.");
    return null;
  }

  // Not supported
  @Override
  public List<String> getFileLocations(String path, long offset) throws IOException {
    LOG.debug("getFileLocations is not supported when using OSSUnderFileSystem, returning null.");
    return null;
  }

  @Override
  public long getFileSize(String path) throws IOException {
    ObjectMetadata objectMeta = getObjectDetails(path);
    if (objectMeta != null) {
      return objectMeta.getContentLength();
    } else {
      throw new FileNotFoundException(path);
    }
  }

  @Override
  public long getModificationTimeMs(String path) throws IOException {
    ObjectMetadata objectMeta = getObjectDetails(path);
    if (objectMeta != null) {
      return objectMeta.getLastModified().getTime();
    } else {
      throw new FileNotFoundException(path);
    }
  }

  // This call is currently only used for the web ui, where a negative value implies unknown.
  @Override
  public long getSpace(String path, SpaceType type) throws IOException {
    return -1;
  }

  @Override
  public boolean isFile(String path) throws IOException {
    return exists(path) && !isFolder(path);
  }

  @Override
  public String[] list(String path) throws IOException {
    // if the path not exists, or it is a file, then should return null
    if (!exists(path) || isFile(path)) {
      return null;
    }
    // Non recursive list
    path = PathUtils.normalizePath(path, PATH_SEPARATOR);
    return listInternal(path, false);
  }

  @Override
  public boolean mkdirs(String path, boolean createParent) throws IOException {
    return mkdirs(path, new MkdirsOptions().setCreateParent(createParent));

  }

  @Override
  public boolean mkdirs(String path, MkdirsOptions options) throws IOException {
    if (path == null) {
      return false;
    }
    if (isFolder(path)) {
      return true;
    }
    if (exists(path)) {
      LOG.error("Cannot create directory {} because it is already a file.", path);
      return false;
    }
    if (!options.getCreateParent()) {
      if (parentExists(path)) {
        // Parent directory exists
        return mkdirsInternal(path);
      } else {
        LOG.error("Cannot create directory {} because parent does not exist", path);
        return false;
      }
    }
    // Parent directories should be created
    if (parentExists(path)) {
      // Parent directory exists
      return mkdirsInternal(path);
    } else {
      String parentKey = getParentKey(path);
      // Recursively make the parent folders
      return mkdirs(parentKey, true) && mkdirsInternal(path);
    }
  }

  @Override
  public InputStream open(String path) throws IOException {
    try {
      path = stripPrefixIfPresent(path);
      return new OSSInputStream(mBucketName, path, mClient);
    } catch (ServiceException e) {
      LOG.error("Failed to open file: {}", path, e);
      return null;
    }
  }

  @Override
  public boolean rename(String src, String dst) throws IOException {
    if (!exists(src)) {
      LOG.error("Unable to rename {} to {} because source does not exist.", src, dst);
      return false;
    }
    if (exists(dst)) {
      LOG.error("Unable to rename {} to {} because destination already exists.", src, dst);
      return false;
    }
    // Source exists and destination does not exist
    if (isFolder(src)) {
      // Rename the source folder first
      if (!copy(convertToFolderName(src), convertToFolderName(dst))) {
        return false;
      }
      // Rename each child in the src folder to destination/child
      String [] children = list(src);
      for (String child: children) {
        if (!rename(PathUtils.concatPath(src, child), PathUtils.concatPath(dst, child))) {
          return false;
        }
      }
      // Delete src and everything under src
      return delete(src, true);
    }
    // Source is a file and Destination does not exist
    return copy(src, dst) && deleteInternal(src);
  }

  @Override
  public void setConf(Object conf) {
  }

  // Not supported
  @Override
  public void setOwner(String path, String user, String group) {}

  // Not supported
  @Override
  public void setMode(String path, short mode) throws IOException {}

  // Not supported
  @Override
  public String getOwner(String path) throws IOException {
    return null;
  }

  // Not supported
  @Override
  public String getGroup(String path) throws IOException {
    return null;
  }

  // Not supported
  @Override
  public short getMode(String path) throws IOException {
    return Constants.DEFAULT_FILE_SYSTEM_MODE;
  }

  /**
   * Appends the directory suffix to the key.
   *
   * @param key the key to convert
   * @return key as a directory path
   */
  private String convertToFolderName(String key) {
    // Strips the slash if it is the end of the key string. This is because the slash at
    // the end of the string is not part of the Object key in OSS.
    if (key.endsWith(PATH_SEPARATOR)) {
      key = key.substring(0, key.length() - PATH_SEPARATOR.length());
    }
    return key + FOLDER_SUFFIX;
  }

  /**
   * Copies an object to another key.
   *
   * @param src the source key to copy
   * @param dst the destination key to copy to
   * @return true if the operation was successful, false otherwise
   */
  private boolean copy(String src, String dst) {
    try {
      src = stripPrefixIfPresent(src);
      dst = stripPrefixIfPresent(dst);
      LOG.info("Copying {} to {}", src, dst);
      mClient.copyObject(mBucketName, src, mBucketName, dst);
      return true;
    } catch (ServiceException e) {
      LOG.error("Failed to rename file {} to {}", src, dst, e);
      return false;
    }
  }

  /**
   * Internal function to delete a key in OSS.
   *
   * @param key the key to delete
   * @return true if successful, false if an exception is thrown
   */
  private boolean deleteInternal(String key) {
    try {
      if (isFolder(key)) {
        String keyAsFolder = convertToFolderName(stripPrefixIfPresent(key));
        mClient.deleteObject(mBucketName, keyAsFolder);
      } else {
        mClient.deleteObject(mBucketName, stripPrefixIfPresent(key));
      }
    } catch (ServiceException e) {
      LOG.error("Failed to delete {}", key, e);
      return false;
    }
    return true;
  }

  /**
   * @param key the key to get the object details of
   * @return {@link ObjectMetadata} of the key, or null if the key does not exist
   */
  private ObjectMetadata getObjectDetails(String key) {
    try {
      if (isFolder(key)) {
        String keyAsFolder = convertToFolderName(stripPrefixIfPresent(key));
        return mClient.getObjectMetadata(mBucketName, keyAsFolder);
      } else {
        return mClient.getObjectMetadata(mBucketName, stripPrefixIfPresent(key));
      }
    } catch (ServiceException e) {
      LOG.warn("Failed to get Object {}, return null", key, e);
      return null;
    }
  }

  /**
   * @param key the key to get the parent of
   * @return the parent key, or null if the parent does not exist
   */
  private String getParentKey(String key) {
    // Root does not have a parent.
    if (isRoot(key)) {
      return null;
    }
    int separatorIndex = key.lastIndexOf(PATH_SEPARATOR);
    if (separatorIndex < 0) {
      return null;
    }
    return key.substring(0, separatorIndex);
  }

  /**
   * Creates an OSS {@code ClientConfiguration} using an Alluxio Configuration.
   *
   * @return the OSS {@link ClientConfiguration}
   */
  private ClientConfiguration initializeOSSClientConfig() {
    ClientConfiguration ossClientConf = new ClientConfiguration();
    ossClientConf.setConnectionTimeout(
        Configuration.getInt(Constants.UNDERFS_OSS_CONNECT_TIMEOUT));
    ossClientConf.setSocketTimeout(
        Configuration.getInt(Constants.UNDERFS_OSS_SOCKET_TIMEOUT));
    ossClientConf.setConnectionTTL(Configuration.getLong(Constants.UNDERFS_OSS_CONNECT_TTL));
    ossClientConf.setMaxConnections(Configuration.getInt(Constants.UNDERFS_OSS_CONNECT_MAX));
    return ossClientConf;
  }

  /**
   * Determines if the key represents a folder. If false is returned, it is not guaranteed that the
   * path exists.
   *
   * @param key the key to check
   * @return true if the key exists and is a directory
   */
  private boolean isFolder(String key) {
    // Root is a folder
    if (isRoot(key)) {
      return true;
    }
    try {
      String keyAsFolder = convertToFolderName(stripPrefixIfPresent(key));
      mClient.getObjectMetadata(mBucketName, keyAsFolder);
      // If no exception is thrown, the key exists as a folder
      return true;
    } catch (ServiceException s) {
      // It is possible that the folder has not been encoded as a _$folder$ file
      try {
        // Check if anything begins with <path>/
        String path = PathUtils.normalizePath(stripPrefixIfPresent(key), PATH_SEPARATOR);
        ListObjectsRequest listObjectsRequest = new ListObjectsRequest(mBucketName);
        listObjectsRequest.setPrefix(path);
        listObjectsRequest.setDelimiter(PATH_SEPARATOR);
        ObjectListing listing = mClient.listObjects(listObjectsRequest);
        if (!listing.getObjectSummaries().isEmpty()) {
          mkdirsInternal(path);
          return true;
        } else {
          return false;
        }
      } catch (ServiceException s2) {
        return false;
      }
    }
  }

  /**
   * Checks if the key is the root.
   *
   * @param key the key to check
   * @return true if the key is the root, false otherwise
   */
  private boolean isRoot(String key) {
    return PathUtils.normalizePath(key, PATH_SEPARATOR).equals(
          PathUtils.normalizePath(Constants.HEADER_OSS + mBucketName, PATH_SEPARATOR));
  }

  /**
   * Lists the files in the given path, the paths will be their logical names and not contain the
   * folder suffix. Note that, due to the limitation of OSS client, this method can only return up
   * to 1000 objects.
   *
   * @param path the key to list
   * @param recursive if true will list children directories as well
   * @return an array of the file and folder names in this directory
   * @throws IOException if an I/O error occurs
   */
  private String[] listInternal(String path, boolean recursive) throws IOException {
    try {
      path = stripPrefixIfPresent(path);
      path = PathUtils.normalizePath(path, PATH_SEPARATOR);
      path = path.equals(PATH_SEPARATOR) ? "" : path;
      // If non-recursive, let the listObjects only get the files in the folder
      String delimiter = recursive ? null : PATH_SEPARATOR;

      // NOTE(binfan): currently OSS client only supports listing at most 1000 objects and does not
      // support continuation
      // Directories in OSS UFS can be possibly encoded in two different ways:
      // (1) as file objects with FOLDER_SUFFIX for directories created through Alluxio or
      // (2) as "common prefixes" of other files objects for directories not created through
      // Alluxio
      //
      // Case (1) (and file objects) is accounted for by iterating over chunk.getObjects() while
      // case (2) is accounted for by iterating over chunk.getCommonPrefixes().
      //
      // An example, with prefix="ufs" and delimiter="/"
      // - objects.key = ufs/dir1_$folder$, child = dir1
      // - objects.key = ufs/file, child = file
      // - commonPrefix = ufs/dir1/, child = dir1
      // - commonPrefix = ufs/dir2/, child = dir2
      ListObjectsRequest listObjectsRequest = new ListObjectsRequest(mBucketName);
      listObjectsRequest.setPrefix(path);
      listObjectsRequest.setMaxKeys(LISTING_LENGTH);
      listObjectsRequest.setDelimiter(delimiter);

<<<<<<< HEAD
      // recursive, so don't set the delimiter
      // then list will return all files in this dir and subdirs
      if (recursive) {
        ObjectListing listing = mClient.listObjects(listObjectsRequest);
        List<OSSObjectSummary> objectSummaryList = listing.getObjectSummaries();
        String[] ret = new String[objectSummaryList.size()];
        for (int i = 0; i < objectSummaryList.size(); i++) {
          // Remove parent portion of the key
          String child = getChildName(objectSummaryList.get(i).getKey(), path);
          // Prune the special folder suffix
          child = stripFolderSuffixIfPresent(child);
          ret[i] = child;
        }
        return ret;
      }

      // Non recursive, so set the delimiter, let the listObjects only get the files in the folder
      listObjectsRequest.setDelimiter(PATH_SEPARATOR);
=======
>>>>>>> 58593fd3
      Set<String> children = new HashSet<>();
      ObjectListing listing = mClient.listObjects(listObjectsRequest);
      for (OSSObjectSummary objectSummary : listing.getObjectSummaries()) {
        // Remove parent portion of the key
        String child = getChildName(objectSummary.getKey(), path);
        // Prune the special folder suffix
        child = stripFolderSuffixIfPresent(child);
        // Add to the set of children, the set will deduplicate.
        children.add(child);
      }
      // Loop through all common prefixes to account for directories that were not created through
      // Alluxio.
      for (String commonPrefix : listing.getCommonPrefixes()) {
        // Remove parent portion of the key
        String child = getChildName(commonPrefix, path);
        // Remove any portion after the last path delimiter
        int childNameIndex = child.lastIndexOf(PATH_SEPARATOR);
        child = childNameIndex != -1 ? child.substring(0, childNameIndex) : child;
        children.add(child);
      }
      return children.toArray(new String[children.size()]);
    } catch (ServiceException e) {
      LOG.error("Failed to list path {}", path, e);
      return null;
    }
  }

  /**
   * Gets the child name based on the parent name.
   *
   * @param child the key of the child
   * @param parent the key of the parent
   * @return the child key with the parent prefix removed, null if the parent prefix is invalid
   */
  private String getChildName(String child, String parent) {
    if (child.startsWith(parent)) {
      return child.substring(parent.length());
    }
    LOG.error("Attempted to get childname with an invalid parent argument. Parent: {} Child: {}",
        parent, child);
    return null;
  }

  /**
   * Creates a directory flagged file with the key and folder suffix.
   *
   * @param key the key to create a folder
   * @return true if the operation was successful, false otherwise
   */
  private boolean mkdirsInternal(String key) {
    try {
      String keyAsFolder = convertToFolderName(stripPrefixIfPresent(key));
      ObjectMetadata objMeta = new ObjectMetadata();
      objMeta.setContentLength(0);
      mClient.putObject(mBucketName, keyAsFolder, new ByteArrayInputStream(new byte[0]), objMeta);
      return true;
    } catch (ServiceException e) {
      LOG.error("Failed to create directory: {}", key, e);
      return false;
    }

  }

  /**
   * Treating OSS as a file system, checks if the parent directory exists.
   *
   * @param key the key to check
   * @return true if the parent exists or if the key is root, false otherwise
   */
  private boolean parentExists(String key) {
    // Assume root always has a parent
    if (isRoot(key)) {
      return true;
    }
    String parentKey = getParentKey(key);
    return parentKey != null && isFolder(parentKey);
  }

  /**
   * If the path passed to this filesystem is not an URI path, then add oss prefix.
   *
   * @param path the path to process
   * @return the path with oss prefix
   */
  private String toURIPath(String path) {
    if (!path.startsWith(Constants.HEADER_OSS)) {
      path = Constants.HEADER_OSS + mBucketName + path;
    }
    return path;
  }

  /**
   * Strips the folder suffix if it exists. This is a string manipulation utility and does not
   * guarantee the existence of the folder. This method will leave keys without a suffix unaltered.
   *
   * @param key the key to strip the suffix from
   * @return the key with the suffix removed, or the key unaltered if the suffix is not present
   */
  private String stripFolderSuffixIfPresent(String key) {
    if (key.endsWith(FOLDER_SUFFIX)) {
      return key.substring(0, key.length() - FOLDER_SUFFIX.length());
    }
    return key;
  }

  /**
   * Strips the OSS bucket prefix or the preceding path separator from the key if it is present. For
   * example, for input key oss://my-bucket-name/my-path/file, the output would be my-path/file. If
   * key is an absolute path like /my-path/file, the output would be my-path/file. This method will
   * leave keys without a prefix unaltered, ie. my-path/file returns my-path/file.
   *
   * @param key the key to strip
   * @return the key without the oss bucket prefix
   */
  private String stripPrefixIfPresent(String key) {
    if (key.startsWith(mBucketPrefix)) {
      return key.substring(mBucketPrefix.length());
    }
    if (key.startsWith(PATH_SEPARATOR)) {
      return key.substring(PATH_SEPARATOR.length());
    }
    return key;
  }
}<|MERGE_RESOLUTION|>--- conflicted
+++ resolved
@@ -533,27 +533,6 @@
       listObjectsRequest.setMaxKeys(LISTING_LENGTH);
       listObjectsRequest.setDelimiter(delimiter);
 
-<<<<<<< HEAD
-      // recursive, so don't set the delimiter
-      // then list will return all files in this dir and subdirs
-      if (recursive) {
-        ObjectListing listing = mClient.listObjects(listObjectsRequest);
-        List<OSSObjectSummary> objectSummaryList = listing.getObjectSummaries();
-        String[] ret = new String[objectSummaryList.size()];
-        for (int i = 0; i < objectSummaryList.size(); i++) {
-          // Remove parent portion of the key
-          String child = getChildName(objectSummaryList.get(i).getKey(), path);
-          // Prune the special folder suffix
-          child = stripFolderSuffixIfPresent(child);
-          ret[i] = child;
-        }
-        return ret;
-      }
-
-      // Non recursive, so set the delimiter, let the listObjects only get the files in the folder
-      listObjectsRequest.setDelimiter(PATH_SEPARATOR);
-=======
->>>>>>> 58593fd3
       Set<String> children = new HashSet<>();
       ObjectListing listing = mClient.listObjects(listObjectsRequest);
       for (OSSObjectSummary objectSummary : listing.getObjectSummaries()) {
